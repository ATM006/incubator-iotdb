/*
 * Licensed to the Apache Software Foundation (ASF) under one
 * or more contributor license agreements.  See the NOTICE file
 * distributed with this work for additional information
 * regarding copyright ownership.  The ASF licenses this file
 * to you under the Apache License, Version 2.0 (the
 * "License"); you may not use this file except in compliance
 * with the License.  You may obtain a copy of the License at
 *
 *     http://www.apache.org/licenses/LICENSE-2.0
 *
 * Unless required by applicable law or agreed to in writing,
 * software distributed under the License is distributed on an
 * "AS IS" BASIS, WITHOUT WARRANTIES OR CONDITIONS OF ANY
 * KIND, either express or implied.  See the License for the
 * specific language governing permissions and limitations
 * under the License.
 */
package org.apache.iotdb.db.metadata;

import static org.junit.Assert.assertEquals;
import static org.junit.Assert.assertFalse;
import static org.junit.Assert.assertTrue;

import java.io.IOException;
import java.util.ArrayList;
import java.util.List;
import org.apache.iotdb.db.exception.StorageEngineException;
import org.apache.iotdb.db.exception.path.PathException;
import org.apache.iotdb.db.exception.storageGroup.StorageGroupException;
import org.apache.iotdb.db.utils.EnvironmentUtils;
import org.apache.iotdb.tsfile.exception.cache.CacheException;
import org.apache.iotdb.tsfile.file.metadata.enums.TSDataType;
import org.apache.iotdb.tsfile.read.common.Path;
import org.junit.After;
import org.junit.Before;
import org.junit.Test;
import org.slf4j.Logger;
import org.slf4j.LoggerFactory;

public class MManagerImproveTest {
  private static Logger logger = LoggerFactory.getLogger(MManagerImproveTest.class);

  private static final int TIMESERIES_NUM = 1000;
  private static final int DEVICE_NUM = 10;
  private static MManager mManager = null;

  @Before
  public void setUp() throws Exception {
    EnvironmentUtils.envSetUp();
    mManager = MManager.getInstance();
    mManager.setStorageGroupToMTree("root.t1.v2");

    for (int j = 0; j < DEVICE_NUM; j++) {
      for (int i = 0; i < TIMESERIES_NUM; i++) {
        String p = "root.t1.v2.d" + j + ".s" + i;
        mManager.addPathToMTree(p, "TEXT", "RLE");
      }
    }

  }

  @After
  public void after() throws IOException, StorageEngineException {
    EnvironmentUtils.cleanEnv();
  }

  @Test
  public void checkSetUp() {
    mManager = MManager.getInstance();

    assertTrue(mManager.pathExist("root.t1.v2.d3.s5"));
    assertFalse(mManager.pathExist("root.t1.v2.d9.s" + TIMESERIES_NUM));
    assertFalse(mManager.pathExist("root.t10"));
  }

  @Test
<<<<<<< HEAD
  public void analyseTimeCost() throws PathErrorException {
=======
  public void analyseTimeCost() throws PathException, StorageGroupException {
>>>>>>> cbf73d0f
    mManager = MManager.getInstance();

    long startTime, endTime;
    long string_combine, path_exist, list_init, check_filelevel, get_seriestype;
    string_combine = path_exist = list_init = check_filelevel = get_seriestype = 0;

    String deviceId = "root.t1.v2.d3";
    String measurement = "s5";

    startTime = System.currentTimeMillis();
    for (int i = 0; i < 100000; i++) {
      String path = deviceId + "." + measurement;
    }
    endTime = System.currentTimeMillis();
    string_combine += endTime - startTime;
    String path = deviceId + "." + measurement;

    startTime = System.currentTimeMillis();
    for (int i = 0; i < 100000; i++) {
      assertTrue(mManager.pathExist(path));
    }
    endTime = System.currentTimeMillis();
    path_exist += endTime - startTime;

    startTime = System.currentTimeMillis();
    for (int i = 0; i < 100000; i++) {
      List<Path> paths = new ArrayList<>();
      paths.add(new Path(path));
    }
    endTime = System.currentTimeMillis();
    list_init += endTime - startTime;
    List<Path> paths = new ArrayList<>();
    paths.add(new Path(path));

    startTime = System.currentTimeMillis();
    for (int i = 0; i < 100000; i++) {
      assertTrue(mManager.checkFileLevel(paths));
    }
    endTime = System.currentTimeMillis();
    check_filelevel += endTime - startTime;

    startTime = System.currentTimeMillis();
    for (int i = 0; i < 100000; i++) {
      TSDataType dataType = mManager.getSeriesType(path);
      assertEquals(TSDataType.TEXT, dataType);
    }
    endTime = System.currentTimeMillis();
    get_seriestype += endTime - startTime;

    logger.debug("string combine:\t" + string_combine);
    logger.debug("seriesPath exist:\t" + path_exist);
    logger.debug("list init:\t" + list_init);
    logger.debug("check file level:\t" + check_filelevel);
    logger.debug("get series type:\t" + get_seriestype);
  }

  private void doOriginTest(String deviceId, List<String> measurementList)
      throws PathException, StorageGroupException {
    for (String measurement : measurementList) {
      String path = deviceId + "." + measurement;
      assertTrue(mManager.pathExist(path));
      List<Path> paths = new ArrayList<>();
      paths.add(new Path(path));
      assertTrue(mManager.checkFileLevel(paths));
      TSDataType dataType = mManager.getSeriesType(path);
      assertEquals(TSDataType.TEXT, dataType);
    }
  }

  private void doPathLoopOnceTest(String deviceId, List<String> measurementList)
      throws PathException, StorageGroupException {
    for (String measurement : measurementList) {
      String path = deviceId + "." + measurement;
      List<Path> paths = new ArrayList<>();
      paths.add(new Path(path));
      assertTrue(mManager.checkFileLevel(paths));
      TSDataType dataType = mManager.getSeriesTypeWithCheck(path);
      assertEquals(TSDataType.TEXT, dataType);
    }
  }

  private void doDealdeviceIdOnceTest(String deviceId, List<String> measurementList)
      throws PathException, StorageGroupException {
    boolean isFileLevelChecked;
    List<Path> tempList = new ArrayList<>();
    tempList.add(new Path(deviceId));
    try {
      isFileLevelChecked = mManager.checkFileLevel(tempList);
    } catch (PathErrorException e) {
      isFileLevelChecked = false;
    }
    MNode node = mManager.getNodeByPath(deviceId);

    for (String measurement : measurementList) {
      assertTrue(mManager.pathExist(node, measurement));
      List<Path> paths = new ArrayList<>();
      paths.add(new Path(measurement));
      if (!isFileLevelChecked) {
        isFileLevelChecked = mManager.checkFileLevel(node, paths);
      }
      assertTrue(isFileLevelChecked);
      TSDataType dataType = mManager.getSeriesType(node, measurement);
      assertEquals(TSDataType.TEXT, dataType);
    }
  }

  private void doRemoveListTest(String deviceId, List<String> measurementList)
<<<<<<< HEAD
      throws PathErrorException {
=======
      throws PathException, StorageGroupException {
>>>>>>> cbf73d0f
    for (String measurement : measurementList) {
      String path = deviceId + "." + measurement;
      assertTrue(mManager.pathExist(path));
      assertTrue(mManager.checkFileLevel(path));
      TSDataType dataType = mManager.getSeriesType(path);
      assertEquals(TSDataType.TEXT, dataType);
    }
  }

  private void doAllImproveTest(String deviceId, List<String> measurementList)
      throws PathException, StorageGroupException {
    boolean isFileLevelChecked;
    try {
      isFileLevelChecked = mManager.checkFileLevel(deviceId);
    } catch (PathErrorException e) {
      isFileLevelChecked = false;
    }
    MNode node = mManager.getNodeByPathWithCheck(deviceId);

    for (String measurement : measurementList) {
      if (!isFileLevelChecked) {
        isFileLevelChecked = mManager.checkFileLevelWithCheck(node, measurement);
      }
      assertTrue(isFileLevelChecked);
      TSDataType dataType = mManager.getSeriesTypeWithCheck(node, measurement);
      assertEquals(TSDataType.TEXT, dataType);
    }
  }

  private void doCacheTest(String deviceId, List<String> measurementList)
      throws CacheException, PathException {
    MNode node = mManager.getNodeByDeviceIdFromCache(deviceId);
    for (String s : measurementList) {
      assertTrue(node.hasChild(s));
      MNode measurementNode = node.getChild(s);
      assertTrue(measurementNode.isLeaf());
      TSDataType dataType = measurementNode.getSchema().getType();
      assertEquals(TSDataType.TEXT, dataType);
    }
  }

  @Test
  public void improveTest() throws PathException, StorageGroupException, CacheException {
    mManager = MManager.getInstance();

    long startTime, endTime;
    String[] deviceIdList = new String[DEVICE_NUM];
    for (int i = 0; i < DEVICE_NUM; i++) {
      deviceIdList[i] = "root.t1.v2.d" + i;
    }
    List<String> measurementList = new ArrayList<>();
    for (int i = 0; i < TIMESERIES_NUM; i++) {
      measurementList.add("s" + i);
    }

    startTime = System.currentTimeMillis();
    for (String deviceId : deviceIdList) {
      doOriginTest(deviceId, measurementList);
    }
    endTime = System.currentTimeMillis();
    logger.debug("origin:\t" + (endTime - startTime));

    startTime = System.currentTimeMillis();
    for (String deviceId : deviceIdList) {
      doPathLoopOnceTest(deviceId, measurementList);
    }
    endTime = System.currentTimeMillis();
    logger.debug("seriesPath loop once:\t" + (endTime - startTime));

    startTime = System.currentTimeMillis();
    for (String deviceId : deviceIdList) {
      doDealdeviceIdOnceTest(deviceId, measurementList);
    }
    endTime = System.currentTimeMillis();
    logger.debug("deal deviceId once:\t" + (endTime - startTime));

    startTime = System.currentTimeMillis();
    for (String deviceId : deviceIdList) {
      doRemoveListTest(deviceId, measurementList);
    }
    endTime = System.currentTimeMillis();
    logger.debug("remove list:\t" + (endTime - startTime));

    startTime = System.currentTimeMillis();
    for (String deviceId : deviceIdList) {
      doAllImproveTest(deviceId, measurementList);
    }
    endTime = System.currentTimeMillis();
    logger.debug("improve all:\t" + (endTime - startTime));

    startTime = System.currentTimeMillis();
    for (String deviceId : deviceIdList) {
      doCacheTest(deviceId, measurementList);
    }
    endTime = System.currentTimeMillis();
    logger.debug("add cache:\t" + (endTime - startTime));
  }

  @After
  public void tearDown() throws Exception {
    EnvironmentUtils.cleanEnv();
  }

}<|MERGE_RESOLUTION|>--- conflicted
+++ resolved
@@ -26,7 +26,7 @@
 import java.util.ArrayList;
 import java.util.List;
 import org.apache.iotdb.db.exception.StorageEngineException;
-import org.apache.iotdb.db.exception.path.PathException;
+import org.apache.iotdb.db.exception.metadata.MetadataException;
 import org.apache.iotdb.db.exception.storageGroup.StorageGroupException;
 import org.apache.iotdb.db.utils.EnvironmentUtils;
 import org.apache.iotdb.tsfile.exception.cache.CacheException;
@@ -75,11 +75,7 @@
   }
 
   @Test
-<<<<<<< HEAD
-  public void analyseTimeCost() throws PathErrorException {
-=======
-  public void analyseTimeCost() throws PathException, StorageGroupException {
->>>>>>> cbf73d0f
+  public void analyseTimeCost() throws MetadataException {
     mManager = MManager.getInstance();
 
     long startTime, endTime;
@@ -137,7 +133,7 @@
   }
 
   private void doOriginTest(String deviceId, List<String> measurementList)
-      throws PathException, StorageGroupException {
+      throws MetadataException, StorageGroupException {
     for (String measurement : measurementList) {
       String path = deviceId + "." + measurement;
       assertTrue(mManager.pathExist(path));
@@ -150,7 +146,7 @@
   }
 
   private void doPathLoopOnceTest(String deviceId, List<String> measurementList)
-      throws PathException, StorageGroupException {
+      throws MetadataException, StorageGroupException {
     for (String measurement : measurementList) {
       String path = deviceId + "." + measurement;
       List<Path> paths = new ArrayList<>();
@@ -162,13 +158,13 @@
   }
 
   private void doDealdeviceIdOnceTest(String deviceId, List<String> measurementList)
-      throws PathException, StorageGroupException {
+      throws MetadataException, StorageGroupException {
     boolean isFileLevelChecked;
     List<Path> tempList = new ArrayList<>();
     tempList.add(new Path(deviceId));
     try {
       isFileLevelChecked = mManager.checkFileLevel(tempList);
-    } catch (PathErrorException e) {
+    } catch (MetadataException e) {
       isFileLevelChecked = false;
     }
     MNode node = mManager.getNodeByPath(deviceId);
@@ -187,11 +183,7 @@
   }
 
   private void doRemoveListTest(String deviceId, List<String> measurementList)
-<<<<<<< HEAD
-      throws PathErrorException {
-=======
-      throws PathException, StorageGroupException {
->>>>>>> cbf73d0f
+      throws MetadataException {
     for (String measurement : measurementList) {
       String path = deviceId + "." + measurement;
       assertTrue(mManager.pathExist(path));
@@ -202,11 +194,11 @@
   }
 
   private void doAllImproveTest(String deviceId, List<String> measurementList)
-      throws PathException, StorageGroupException {
+      throws MetadataException, StorageGroupException {
     boolean isFileLevelChecked;
     try {
       isFileLevelChecked = mManager.checkFileLevel(deviceId);
-    } catch (PathErrorException e) {
+    } catch (MetadataException e) {
       isFileLevelChecked = false;
     }
     MNode node = mManager.getNodeByPathWithCheck(deviceId);
@@ -222,7 +214,7 @@
   }
 
   private void doCacheTest(String deviceId, List<String> measurementList)
-      throws CacheException, PathException {
+      throws CacheException, MetadataException {
     MNode node = mManager.getNodeByDeviceIdFromCache(deviceId);
     for (String s : measurementList) {
       assertTrue(node.hasChild(s));
@@ -234,7 +226,7 @@
   }
 
   @Test
-  public void improveTest() throws PathException, StorageGroupException, CacheException {
+  public void improveTest() throws MetadataException, StorageGroupException, CacheException {
     mManager = MManager.getInstance();
 
     long startTime, endTime;
