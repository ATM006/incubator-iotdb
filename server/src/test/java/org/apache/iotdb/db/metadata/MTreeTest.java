/*
 * Licensed to the Apache Software Foundation (ASF) under one
 * or more contributor license agreements.  See the NOTICE file
 * distributed with this work for additional information
 * regarding copyright ownership.  The ASF licenses this file
 * to you under the Apache License, Version 2.0 (the
 * "License"); you may not use this file except in compliance
 * with the License.  You may obtain a copy of the License at
 *
 *     http://www.apache.org/licenses/LICENSE-2.0
 *
 * Unless required by applicable law or agreed to in writing,
 * software distributed under the License is distributed on an
 * "AS IS" BASIS, WITHOUT WARRANTIES OR CONDITIONS OF ANY
 * KIND, either express or implied.  See the License for the
 * specific language governing permissions and limitations
 * under the License.
 */
package org.apache.iotdb.db.metadata;

import static org.junit.Assert.assertEquals;
import static org.junit.Assert.assertFalse;
import static org.junit.Assert.assertTrue;
import static org.junit.Assert.fail;

import java.util.ArrayList;
import java.util.Collections;
import java.util.List;
import org.apache.iotdb.db.exception.metadata.MetadataException;
import org.apache.iotdb.db.utils.EnvironmentUtils;
import org.apache.iotdb.tsfile.common.conf.TSFileDescriptor;
import org.apache.iotdb.tsfile.file.metadata.enums.CompressionType;
import org.apache.iotdb.tsfile.file.metadata.enums.TSDataType;
import org.apache.iotdb.tsfile.file.metadata.enums.TSEncoding;
import org.junit.After;
import org.junit.Assert;
import org.junit.Before;
import org.junit.Test;

public class MTreeTest {

<<<<<<< HEAD
=======
  @Before
  public void setUp() throws Exception {
    EnvironmentUtils.envSetUp();
  }

  @After
  public void tearDown() throws Exception {
    EnvironmentUtils.cleanEnv();
  }

>>>>>>> 08c55268
  @Test
  public void testAddLeftNodePath() throws MetadataException {
    MTree root = new MTree();
    root.setStorageGroup("root.laptop");
    try {
      root.createTimeseries("root.laptop.d1.s1", TSDataType.INT32, TSEncoding.RLE,
              TSFileDescriptor.getInstance().getConfig().getCompressor(), Collections.EMPTY_MAP);
    } catch (MetadataException e) {
      e.printStackTrace();
      fail(e.getMessage());
    }
    boolean hasException = false;
    try {
      root.createTimeseries("root.laptop.d1.s1.b", TSDataType.INT32, TSEncoding.RLE,
              TSFileDescriptor.getInstance().getConfig().getCompressor(), Collections.EMPTY_MAP);
    } catch (MetadataException e) {
      hasException = true;
    }
    Assert.assertTrue(hasException);
  }

  @Test
  public void testAddAndPathExist() throws MetadataException {
    MTree root = new MTree();
    String path1 = "root";
    root.setStorageGroup("root.laptop");
    assertTrue(root.isPathExist(path1));
    assertFalse(root.isPathExist("root.laptop.d1"));
    try {
      root.createTimeseries("root.laptop.d1.s1", TSDataType.INT32, TSEncoding.RLE,
              TSFileDescriptor.getInstance().getConfig().getCompressor(), Collections.EMPTY_MAP);
    } catch (MetadataException e1) {
      fail(e1.getMessage());
    }
    assertTrue(root.isPathExist("root.laptop.d1"));
    assertTrue(root.isPathExist("root.laptop"));
    assertFalse(root.isPathExist("root.laptop.d1.s2"));
    try {
      root.createTimeseries("aa.bb.cc", TSDataType.INT32, TSEncoding.RLE,
          TSFileDescriptor.getInstance().getConfig().getCompressor(), Collections.EMPTY_MAP);
    } catch (MetadataException e) {
      Assert.assertEquals(String.format("%s is not a legal path", "aa.bb.cc"),
          e.getMessage());
    }
  }

  @Test
  public void testAddAndQueryPath() {
    MTree root = new MTree();
    try {
      assertFalse(root.isPathExist("root.a.d0"));
      assertFalse(root.checkStorageGroupByPath("root.a.d0"));
      root.setStorageGroup("root.a.d0");
      root.createTimeseries("root.a.d0.s0", TSDataType.INT32, TSEncoding.RLE,
              TSFileDescriptor.getInstance().getConfig().getCompressor(), Collections.EMPTY_MAP);
      root.createTimeseries("root.a.d0.s1", TSDataType.INT32, TSEncoding.RLE,
              TSFileDescriptor.getInstance().getConfig().getCompressor(), Collections.EMPTY_MAP);

      assertFalse(root.isPathExist("root.a.d1"));
      assertFalse(root.checkStorageGroupByPath("root.a.d1"));
      root.setStorageGroup("root.a.d1");
      root.createTimeseries("root.a.d1.s0", TSDataType.INT32, TSEncoding.RLE,
              TSFileDescriptor.getInstance().getConfig().getCompressor(), Collections.EMPTY_MAP);
      root.createTimeseries("root.a.d1.s1", TSDataType.INT32, TSEncoding.RLE,
              TSFileDescriptor.getInstance().getConfig().getCompressor(), Collections.EMPTY_MAP);

      root.setStorageGroup("root.a.b.d0");
      root.createTimeseries("root.a.b.d0.s0", TSDataType.INT32, TSEncoding.RLE,
              TSFileDescriptor.getInstance().getConfig().getCompressor(), Collections.EMPTY_MAP);

    } catch (MetadataException e1) {
      e1.printStackTrace();
    }

    try {
      List<String> result = root.getAllTimeseriesName("root.a.*.s0");
      assertEquals(2, result.size());
      assertEquals("root.a.d0.s0", result.get(0));
      assertEquals("root.a.d1.s0", result.get(1));

      result = root.getAllTimeseriesName("root.a.*.*.s0");
      assertEquals("root.a.b.d0.s0", result.get(0));
    } catch (MetadataException e) {
      e.printStackTrace();
      fail(e.getMessage());
    }

  }

  @Test
  public void testCombineMetadataInStrings() {
    MTree root = new MTree();
    MTree root1 = new MTree();
    MTree root2 = new MTree();
    MTree root3 = new MTree();
    try {
      CompressionType compressionType = TSFileDescriptor.getInstance().getConfig().getCompressor();

      root.setStorageGroup("root.a.d0");
      root.createTimeseries("root.a.d0.s0", TSDataType.valueOf("INT32"),
          TSEncoding.valueOf("RLE"), compressionType, Collections.emptyMap());
      root.createTimeseries("root.a.d0.s1", TSDataType.valueOf("INT32"),
          TSEncoding.valueOf("RLE"), compressionType, Collections.emptyMap());

      root.setStorageGroup("root.a.d1");
      root.createTimeseries("root.a.d1.s0", TSDataType.valueOf("INT32"),
          TSEncoding.valueOf("RLE"), compressionType, Collections.emptyMap());
      root.createTimeseries("root.a.d1.s1", TSDataType.valueOf("INT32"),
          TSEncoding.valueOf("RLE"), compressionType, Collections.emptyMap());

      root.setStorageGroup("root.a.b.d0");
      root.createTimeseries("root.a.b.d0.s0", TSDataType.valueOf("INT32"),
          TSEncoding.valueOf("RLE"), compressionType, Collections.emptyMap());

      root1.setStorageGroup("root.a.d0");
      root1.createTimeseries("root.a.d0.s0", TSDataType.valueOf("INT32"),
          TSEncoding.valueOf("RLE"), compressionType, Collections.emptyMap());
      root1.createTimeseries("root.a.d0.s1", TSDataType.valueOf("INT32"),
          TSEncoding.valueOf("RLE"), compressionType, Collections.emptyMap());

      root2.setStorageGroup("root.a.d1");
      root2.createTimeseries("root.a.d1.s0", TSDataType.valueOf("INT32"),
          TSEncoding.valueOf("RLE"), compressionType, Collections.emptyMap());
      root2.createTimeseries("root.a.d1.s1", TSDataType.valueOf("INT32"),
          TSEncoding.valueOf("RLE"), compressionType, Collections.emptyMap());

      root3.setStorageGroup("root.a.b.d0");
      root3.createTimeseries("root.a.b.d0.s0", TSDataType.valueOf("INT32"),
          TSEncoding.valueOf("RLE"), compressionType, Collections.emptyMap());

      String[] metadatas = new String[3];
      metadatas[0] = root1.toString();
      metadatas[1] = root2.toString();
      metadatas[2] = root3.toString();
      assertEquals(MTree.combineMetadataInStrings(metadatas), root.toString());
    } catch (MetadataException e) {
      e.printStackTrace();
      fail(e.getMessage());
    }
  }

  @Test
  public void testSetStorageGroup() {
    // set storage group first
    MTree root = new MTree();
    try {
      root.setStorageGroup("root.laptop.d1");
      assertTrue(root.isPathExist("root.laptop.d1"));
      assertTrue(root.checkStorageGroupByPath("root.laptop.d1"));
      assertEquals("root.laptop.d1", root.getStorageGroupName("root.laptop.d1"));
      assertFalse(root.isPathExist("root.laptop.d1.s1"));
      assertTrue(root.checkStorageGroupByPath("root.laptop.d1.s1"));
      assertEquals("root.laptop.d1", root.getStorageGroupName("root.laptop.d1.s1"));
    } catch (MetadataException e) {
      e.printStackTrace();
      fail(e.getMessage());
    }
    try {
      root.setStorageGroup("root.laptop.d2");
    } catch (MetadataException e) {
      fail(e.getMessage());
    }
    try {
      root.setStorageGroup("root.laptop");
    } catch (MetadataException e) {
      Assert.assertEquals(
          "root.laptop has already been set to storage group",
          e.getMessage());
    }
    // check timeseries
    assertFalse(root.isPathExist("root.laptop.d1.s0"));
    assertFalse(root.isPathExist("root.laptop.d1.s1"));
    assertFalse(root.isPathExist("root.laptop.d2.s0"));
    assertFalse(root.isPathExist("root.laptop.d2.s1"));

    try {
      assertEquals("root.laptop.d1", root.getStorageGroupName("root.laptop.d1.s0"));
      root.createTimeseries("root.laptop.d1.s0", TSDataType.INT32, TSEncoding.RLE,
              TSFileDescriptor.getInstance().getConfig().getCompressor(), Collections.EMPTY_MAP);
      assertEquals("root.laptop.d1", root.getStorageGroupName("root.laptop.d1.s1"));
      root.createTimeseries("root.laptop.d1.s1", TSDataType.INT32, TSEncoding.RLE,
              TSFileDescriptor.getInstance().getConfig().getCompressor(), Collections.EMPTY_MAP);
      assertEquals("root.laptop.d2", root.getStorageGroupName("root.laptop.d2.s0"));
      root.createTimeseries("root.laptop.d2.s0", TSDataType.INT32, TSEncoding.RLE,
              TSFileDescriptor.getInstance().getConfig().getCompressor(), Collections.EMPTY_MAP);
      assertEquals("root.laptop.d2", root.getStorageGroupName("root.laptop.d2.s1"));
      root.createTimeseries("root.laptop.d2.s1", TSDataType.INT32, TSEncoding.RLE,
              TSFileDescriptor.getInstance().getConfig().getCompressor(), Collections.EMPTY_MAP);
    } catch (MetadataException e) {
      e.printStackTrace();
      fail(e.getMessage());
    }
    try {
      root.deleteTimeseriesAndReturnEmptyStorageGroup("root.laptop.d1.s0");
    } catch (MetadataException e) {
      e.printStackTrace();
      fail(e.getMessage());
    }
    assertFalse(root.isPathExist("root.laptop.d1.s0"));
    try {
      root.deleteStorageGroup("root.laptop.d1");
    } catch (MetadataException e) {
      e.printStackTrace();
      fail(e.getMessage());
    }
    assertFalse(root.isPathExist("root.laptop.d1.s1"));
    assertFalse(root.isPathExist("root.laptop.d1"));
    assertTrue(root.isPathExist("root.laptop"));
    assertTrue(root.isPathExist("root.laptop.d2"));
    assertTrue(root.isPathExist("root.laptop.d2.s0"));
  }

  @Test
  public void testCheckStorageGroup() {
    // set storage group first
    MTree root = new MTree();
    try {
      assertFalse(root.isStorageGroup("root"));
      assertFalse(root.isStorageGroup("root1.laptop.d2"));

      root.setStorageGroup("root.laptop.d1");
      assertTrue(root.isStorageGroup("root.laptop.d1"));
      assertFalse(root.isStorageGroup("root.laptop.d2"));
      assertFalse(root.isStorageGroup("root.laptop"));
      assertFalse(root.isStorageGroup("root.laptop.d1.s1"));

      root.setStorageGroup("root.laptop.d2");
      assertTrue(root.isStorageGroup("root.laptop.d1"));
      assertTrue(root.isStorageGroup("root.laptop.d2"));
      assertFalse(root.isStorageGroup("root.laptop.d3"));

      root.setStorageGroup("root.1");
      assertTrue(root.isStorageGroup("root.1"));
    } catch (MetadataException e) {
      e.printStackTrace();
      fail(e.getMessage());
    }
  }

  @Test
  public void testGetAllFileNamesByPath() {
    // set storage group first
    MTree root = new MTree();
    try {
      root.setStorageGroup("root.laptop.d1");
      root.setStorageGroup("root.laptop.d2");
      root.createTimeseries("root.laptop.d1.s1", TSDataType.INT32, TSEncoding.PLAIN,
          CompressionType.GZIP, null);
      root.createTimeseries("root.laptop.d1.s2", TSDataType.INT32, TSEncoding.PLAIN,
          CompressionType.GZIP, null);

      List<String> list = new ArrayList<>();

      list.add("root.laptop.d1");
      assertEquals(list, root.getStorageGroupByPath("root.laptop.d1.s1"));
      assertEquals(list, root.getStorageGroupByPath("root.laptop.d1"));

      list.add("root.laptop.d2");
      assertEquals(list, root.getStorageGroupByPath("root.laptop"));
      assertEquals(list, root.getStorageGroupByPath("root"));
    } catch (MetadataException e) {
      e.printStackTrace();
      fail(e.getMessage());
    }
  }

  @Test
  public void testCheckStorageExistOfPath() {
    // set storage group first
    MTree root = new MTree();
    try {
      assertTrue(root.getStorageGroupByPath("root").isEmpty());
      assertTrue(root.getStorageGroupByPath("root.vehicle").isEmpty());
      assertTrue(root.getStorageGroupByPath("root.vehicle.device").isEmpty());
      assertTrue(root.getStorageGroupByPath("root.vehicle.device.sensor").isEmpty());

      root.setStorageGroup("root.vehicle");
      assertFalse(root.getStorageGroupByPath("root.vehicle").isEmpty());
      assertFalse(root.getStorageGroupByPath("root.vehicle.device").isEmpty());
      assertFalse(root.getStorageGroupByPath("root.vehicle.device.sensor").isEmpty());
      assertTrue(root.getStorageGroupByPath("root.vehicle1").isEmpty());
      assertTrue(root.getStorageGroupByPath("root.vehicle1.device").isEmpty());

      root.setStorageGroup("root.vehicle1.device");
      assertTrue(root.getStorageGroupByPath("root.vehicle1.device1").isEmpty());
      assertTrue(root.getStorageGroupByPath("root.vehicle1.device2").isEmpty());
      assertTrue(root.getStorageGroupByPath("root.vehicle1.device3").isEmpty());
      assertFalse(root.getStorageGroupByPath("root.vehicle1.device").isEmpty());
    } catch (MetadataException e) {
      e.printStackTrace();
      fail(e.getMessage());
    }
  }
}<|MERGE_RESOLUTION|>--- conflicted
+++ resolved
@@ -36,11 +36,11 @@
 import org.junit.Assert;
 import org.junit.Before;
 import org.junit.Test;
+import org.slf4j.Logger;
+import org.slf4j.LoggerFactory;
 
 public class MTreeTest {
 
-<<<<<<< HEAD
-=======
   @Before
   public void setUp() throws Exception {
     EnvironmentUtils.envSetUp();
@@ -51,7 +51,6 @@
     EnvironmentUtils.cleanEnv();
   }
 
->>>>>>> 08c55268
   @Test
   public void testAddLeftNodePath() throws MetadataException {
     MTree root = new MTree();
