--- conflicted
+++ resolved
@@ -30,16 +30,11 @@
     super(message, TSStatusCode.QUERY_PROCESS_ERROR.getStatusCode());
   }
 
-<<<<<<< HEAD
-  public QueryProcessException(ProcessException e) {
-    super(e, e.getErrorCode());
-=======
   public QueryProcessException(String message, int errorCode) {
     super(message, errorCode);
   }
 
   public QueryProcessException(IoTDBException e) {
-    super(e.getMessage(), e.getErrorCode());
->>>>>>> 9855f06f
+    super(e, e.getErrorCode());
   }
 }