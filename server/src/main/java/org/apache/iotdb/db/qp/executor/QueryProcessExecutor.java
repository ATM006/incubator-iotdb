--- conflicted
+++ resolved
@@ -41,17 +41,9 @@
 import org.apache.iotdb.db.conf.IoTDBConstant;
 import org.apache.iotdb.db.conf.IoTDBDescriptor;
 import org.apache.iotdb.db.engine.StorageEngine;
-<<<<<<< HEAD
-import org.apache.iotdb.db.exception.StorageEngineException;
-import org.apache.iotdb.db.exception.metadata.MetadataException;
-import org.apache.iotdb.db.exception.metadata.PathAlreadyExistException;
-import org.apache.iotdb.db.exception.metadata.PathNotExistException;
-=======
 import org.apache.iotdb.db.engine.storagegroup.TsFileResource;
 import org.apache.iotdb.db.exception.StorageEngineException;
 import org.apache.iotdb.db.exception.metadata.MetadataException;
-import org.apache.iotdb.db.exception.path.PathException;
->>>>>>> 8bf34010
 import org.apache.iotdb.db.exception.query.QueryProcessException;
 import org.apache.iotdb.db.metadata.MManager;
 import org.apache.iotdb.db.metadata.MNode;
@@ -235,7 +227,7 @@
 
   private void createSchemaAutomatically(List<ChunkGroupMetaData> chunkGroupMetaDatas,
       Map<String, MeasurementSchema> knownSchemas, int sgLevel)
-      throws CacheException, QueryProcessException, MetadataException, StorageEngineException {
+      throws QueryProcessException, MetadataException, StorageEngineException {
     if (chunkGroupMetaDatas.isEmpty()) {
       return;
     }
@@ -340,10 +332,7 @@
 
   @Override
   public void update(Path path, long startTime, long endTime, String value) {
-<<<<<<< HEAD
     throw new UnsupportedOperationException("update unimplemented");
-=======
->>>>>>> 8bf34010
   }
 
   @Override
@@ -373,31 +362,7 @@
       TSDataType[] dataTypes = new TSDataType[measurementList.length];
 
       for (int i = 0; i < measurementList.length; i++) {
-<<<<<<< HEAD
-
-        // check if timeseries exists
-        if (!node.hasChild(measurementList[i])) {
-          if (!conf.isAutoCreateSchemaEnabled()) {
-            throw new PathNotExistException(
-                String.format("Current deviceId[%s] does not contain measurement:%s",
-                    deviceId, measurementList[i]));
-          }
-          try {
-            addPathToMTree(deviceId, measurementList[i], strValues[i]);
-          } catch (PathAlreadyExistException ignored) {
-            // ignore
-          }
-        }
-        MNode measurementNode = node.getChild(measurementList[i]);
-        if (!measurementNode.isLeaf()) {
-          throw new QueryProcessException(
-              String.format("Current Path is not leaf node. %s.%s", deviceId,
-                  measurementList[i]));
-        }
-
-=======
         MNode measurementNode = checkPathExists(node, deviceId, measurementList[i], strValues[i]);
->>>>>>> 8bf34010
         dataTypes[i] = measurementNode.getSchema().getType();
       }
       insertPlan.setDataTypes(dataTypes);
@@ -888,28 +853,14 @@
   /**
    * Add a seriesPath to MTree
    */
-<<<<<<< HEAD
-  private void addPathToMTree(String deviceId, String measurementId, TSDataType dataType)
-      throws MetadataException, StorageEngineException {
-    String fullPath = deviceId + IoTDBConstant.PATH_SEPARATOR + measurementId;
-    TSEncoding defaultEncoding = getDefaultEncoding(dataType);
-    CompressionType defaultCompressor =
-        CompressionType.valueOf(TSFileDescriptor.getInstance().getConfig().getCompressor());
-=======
   private void addPathToMTree(String fullPath, TSDataType dataType, TSEncoding encoding,
       CompressionType compressionType)
-      throws PathException, MetadataException, StorageEngineException {
->>>>>>> 8bf34010
+      throws MetadataException, StorageEngineException {
     boolean result = mManager.addPathToMTree(
         fullPath, dataType, encoding, compressionType, Collections.emptyMap());
     if (result) {
-<<<<<<< HEAD
       StorageEngine.getInstance().addTimeSeries(
-          new Path(fullPath), dataType, defaultEncoding, defaultCompressor, Collections.emptyMap());
-=======
-      storageEngine.addTimeSeries(
           new Path(fullPath), dataType, encoding, compressionType, Collections.emptyMap());
->>>>>>> 8bf34010
     }
   }
 
