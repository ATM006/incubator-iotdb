--- conflicted
+++ resolved
@@ -268,16 +268,7 @@
     LinkedHashMap<String, Integer> pathMap = new LinkedHashMap<>();
     try {
       for (Path path : paths) {
-        List<String> all;
-<<<<<<< HEAD
-        all = executor.getAllMatchedPaths(path.getFullPath());
-=======
-        all = MManager.getInstance().getPaths(path.getFullPath());
-        if (all.isEmpty()) {
-          throw new LogicalOptimizeException(
-              "Path: \"" + path + "\" doesn't correspond to any known time series");
-        }
->>>>>>> 46542d38
+        List<String> all = MManager.getInstance().getPaths(path.getFullPath());
         for (String subPath : all) {
           if (!pathMap.containsKey(subPath)) {
             pathMap.put(subPath, 1);
@@ -299,15 +290,8 @@
     List<String> newAggregations = new ArrayList<>();
     for (int i = 0; i < paths.size(); i++) {
       try {
-<<<<<<< HEAD
-        List<String> actualPaths = executor.getAllMatchedPaths(paths.get(i).getFullPath());
-=======
         List<String> actualPaths = MManager.getInstance().getPaths(paths.get(i).getFullPath());
-        if (actualPaths.isEmpty()) {
-          throw new LogicalOptimizeException(
-              "Path: \"" + paths.get(i) + "\" doesn't correspond to any known time series");
-        }
->>>>>>> 46542d38
+
         for (String actualPath : actualPaths) {
           retPaths.add(new Path(actualPath));
           if (afterConcatAggregations != null && !afterConcatAggregations.isEmpty()) {
