/*
 * Licensed to the Apache Software Foundation (ASF) under one
 * or more contributor license agreements.  See the NOTICE file
 * distributed with this work for additional information
 * regarding copyright ownership.  The ASF licenses this file
 * to you under the Apache License, Version 2.0 (the
 * "License"); you may not use this file except in compliance
 * with the License.  You may obtain a copy of the License at
 *
 *     http://www.apache.org/licenses/LICENSE-2.0
 *
 * Unless required by applicable law or agreed to in writing,
 * software distributed under the License is distributed on an
 * "AS IS" BASIS, WITHOUT WARRANTIES OR CONDITIONS OF ANY
 * KIND, either express or implied.  See the License for the
 * specific language governing permissions and limitations
 * under the License.
 */
package org.apache.iotdb.db.query.executor;


import java.io.IOException;
import java.util.ArrayList;
import java.util.List;
import org.apache.iotdb.db.exception.StorageEngineException;
import org.apache.iotdb.db.query.context.QueryContext;
import org.apache.iotdb.db.query.dataset.EngineDataSetWithValueFilter;
<<<<<<< HEAD
import org.apache.iotdb.db.query.dataset.NonAlignEngineDataSet;
import org.apache.iotdb.db.query.dataset.RawQueryDataSetWithoutValueFilter;
=======
import org.apache.iotdb.db.query.dataset.NewEngineDataSetWithoutValueFilter;
import org.apache.iotdb.db.query.dataset.NonAlignEngineDataSet;
>>>>>>> 1f76c733
import org.apache.iotdb.db.query.reader.IReaderByTimestamp;
import org.apache.iotdb.db.query.reader.seriesRelated.IRawDataReader;
import org.apache.iotdb.db.query.reader.seriesRelated.RawDataReaderWithoutValueFilter;
import org.apache.iotdb.db.query.reader.seriesRelated.SeriesReaderByTimestamp;
import org.apache.iotdb.db.query.timegenerator.EngineTimeGenerator;
import org.apache.iotdb.tsfile.file.metadata.enums.TSDataType;
import org.apache.iotdb.tsfile.read.common.Path;
import org.apache.iotdb.tsfile.read.expression.IExpression;
import org.apache.iotdb.tsfile.read.expression.impl.GlobalTimeExpression;
import org.apache.iotdb.tsfile.read.filter.basic.Filter;
import org.apache.iotdb.tsfile.read.query.dataset.QueryDataSet;

/**
 * IoTDB query executor.
 */
public class EngineExecutor {

  private List<Path> deduplicatedPaths;
  private List<TSDataType> deduplicatedDataTypes;
  private IExpression optimizedExpression;

  public EngineExecutor(List<Path> deduplicatedPaths, List<TSDataType> deduplicatedDataTypes,
      IExpression optimizedExpression) {
    this.deduplicatedPaths = deduplicatedPaths;
    this.deduplicatedDataTypes = deduplicatedDataTypes;
    this.optimizedExpression = optimizedExpression;
  }

  public EngineExecutor(List<Path> deduplicatedPaths, List<TSDataType> deduplicatedDataTypes) {
    this.deduplicatedPaths = deduplicatedPaths;
    this.deduplicatedDataTypes = deduplicatedDataTypes;
  }

  /**
   * without filter or with global time filter.
   */
  public QueryDataSet executeWithoutValueFilter(QueryContext context)
      throws StorageEngineException, IOException {

    Filter timeFilter = null;
    if (optimizedExpression != null) {
      timeFilter = ((GlobalTimeExpression) optimizedExpression).getFilter();
    }

    List<IRawDataReader> readersOfSelectedSeries = new ArrayList<>();
    for (int i = 0; i < deduplicatedPaths.size(); i++) {
      Path path = deduplicatedPaths.get(i);
      TSDataType dataType = deduplicatedDataTypes.get(i);

      IRawDataReader reader = new RawDataReaderWithoutValueFilter(
          path, dataType, timeFilter, context);
      readersOfSelectedSeries.add(reader);
    }

    try {
      return new RawQueryDataSetWithoutValueFilter(deduplicatedPaths, deduplicatedDataTypes,
          readersOfSelectedSeries);
    } catch (InterruptedException e) {
      throw new StorageEngineException(e.getMessage());
    }
  }
  
  public QueryDataSet executeNonAlign(QueryContext context)
      throws StorageEngineException, IOException {

    Filter timeFilter = null;
    if (optimizedExpression != null) {
      timeFilter = ((GlobalTimeExpression) optimizedExpression).getFilter();
    }

    List<ManagedSeriesReader> readersOfSelectedSeries = new ArrayList<>();
    for (int i = 0; i < deduplicatedPaths.size(); i++) {
      Path path = deduplicatedPaths.get(i);
      TSDataType dataType = deduplicatedDataTypes.get(i);

      ManagedSeriesReader reader = new SeriesReaderWithoutValueFilter(path, dataType, timeFilter, context,
          true);
      readersOfSelectedSeries.add(reader);
    }

    return new NonAlignEngineDataSet(deduplicatedPaths, deduplicatedDataTypes,
        readersOfSelectedSeries);
  }

  public QueryDataSet executeNonAlign(QueryContext context)
      throws StorageEngineException, IOException {

    Filter timeFilter = null;
    if (optimizedExpression != null) {
      timeFilter = ((GlobalTimeExpression) optimizedExpression).getFilter();
    }

    List<IRawDataReader> readersOfSelectedSeries = new ArrayList<>();
    for (int i = 0; i < deduplicatedPaths.size(); i++) {
      Path path = deduplicatedPaths.get(i);
      TSDataType dataType = deduplicatedDataTypes.get(i);

      IRawDataReader reader = new RawDataReaderWithoutValueFilter(path, dataType, timeFilter,
          context);
      readersOfSelectedSeries.add(reader);
    }

    return new NonAlignEngineDataSet(deduplicatedPaths, deduplicatedDataTypes,
        readersOfSelectedSeries);
  }

  /**
   * executeWithValueFilter query.
   *
   * @return QueryDataSet object
   * @throws StorageEngineException StorageEngineException
   */
  public QueryDataSet executeWithValueFilter(QueryContext context)
      throws StorageEngineException, IOException {

    EngineTimeGenerator timestampGenerator = new EngineTimeGenerator(
        optimizedExpression, context);

    List<IReaderByTimestamp> readersOfSelectedSeries = new ArrayList<>();
    for (Path path : deduplicatedPaths) {
      SeriesReaderByTimestamp seriesReaderByTimestamp = new SeriesReaderByTimestamp(path, context);
      readersOfSelectedSeries.add(seriesReaderByTimestamp);
    }
    return new EngineDataSetWithValueFilter(deduplicatedPaths, deduplicatedDataTypes,
        timestampGenerator, readersOfSelectedSeries);
  }

}<|MERGE_RESOLUTION|>--- conflicted
+++ resolved
@@ -19,19 +19,11 @@
 package org.apache.iotdb.db.query.executor;
 
 
-import java.io.IOException;
-import java.util.ArrayList;
-import java.util.List;
 import org.apache.iotdb.db.exception.StorageEngineException;
 import org.apache.iotdb.db.query.context.QueryContext;
 import org.apache.iotdb.db.query.dataset.EngineDataSetWithValueFilter;
-<<<<<<< HEAD
 import org.apache.iotdb.db.query.dataset.NonAlignEngineDataSet;
 import org.apache.iotdb.db.query.dataset.RawQueryDataSetWithoutValueFilter;
-=======
-import org.apache.iotdb.db.query.dataset.NewEngineDataSetWithoutValueFilter;
-import org.apache.iotdb.db.query.dataset.NonAlignEngineDataSet;
->>>>>>> 1f76c733
 import org.apache.iotdb.db.query.reader.IReaderByTimestamp;
 import org.apache.iotdb.db.query.reader.seriesRelated.IRawDataReader;
 import org.apache.iotdb.db.query.reader.seriesRelated.RawDataReaderWithoutValueFilter;
@@ -43,6 +35,10 @@
 import org.apache.iotdb.tsfile.read.expression.impl.GlobalTimeExpression;
 import org.apache.iotdb.tsfile.read.filter.basic.Filter;
 import org.apache.iotdb.tsfile.read.query.dataset.QueryDataSet;
+
+import java.io.IOException;
+import java.util.ArrayList;
+import java.util.List;
 
 /**
  * IoTDB query executor.
@@ -93,28 +89,6 @@
       throw new StorageEngineException(e.getMessage());
     }
   }
-  
-  public QueryDataSet executeNonAlign(QueryContext context)
-      throws StorageEngineException, IOException {
-
-    Filter timeFilter = null;
-    if (optimizedExpression != null) {
-      timeFilter = ((GlobalTimeExpression) optimizedExpression).getFilter();
-    }
-
-    List<ManagedSeriesReader> readersOfSelectedSeries = new ArrayList<>();
-    for (int i = 0; i < deduplicatedPaths.size(); i++) {
-      Path path = deduplicatedPaths.get(i);
-      TSDataType dataType = deduplicatedDataTypes.get(i);
-
-      ManagedSeriesReader reader = new SeriesReaderWithoutValueFilter(path, dataType, timeFilter, context,
-          true);
-      readersOfSelectedSeries.add(reader);
-    }
-
-    return new NonAlignEngineDataSet(deduplicatedPaths, deduplicatedDataTypes,
-        readersOfSelectedSeries);
-  }
 
   public QueryDataSet executeNonAlign(QueryContext context)
       throws StorageEngineException, IOException {
