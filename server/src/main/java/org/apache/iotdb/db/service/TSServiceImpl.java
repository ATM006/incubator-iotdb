/*
 * Licensed to the Apache Software Foundation (ASF) under one
 * or more contributor license agreements.  See the NOTICE file
 * distributed with this work for additional information
 * regarding copyright ownership.  The ASF licenses this file
 * to you under the Apache License, Version 2.0 (the
 * "License"); you may not use this file except in compliance
 * with the License.  You may obtain a copy of the License at
 *
 *     http://www.apache.org/licenses/LICENSE-2.0
 *
 * Unless required by applicable law or agreed to in writing,
 * software distributed under the License is distributed on an
 * "AS IS" BASIS, WITHOUT WARRANTIES OR CONDITIONS OF ANY
 * KIND, either express or implied.  See the License for the
 * specific language governing permissions and limitations
 * under the License.
 */
package org.apache.iotdb.db.service;

<<<<<<< HEAD
=======
import static org.apache.iotdb.db.conf.IoTDBConstant.COLUMN_PRIVILEGE;
import static org.apache.iotdb.db.conf.IoTDBConstant.COLUMN_ROLE;
import static org.apache.iotdb.db.conf.IoTDBConstant.COLUMN_STORAGE_GROUP;
import static org.apache.iotdb.db.conf.IoTDBConstant.COLUMN_TTL;
import static org.apache.iotdb.db.conf.IoTDBConstant.COLUMN_USER;
import static org.apache.iotdb.db.conf.IoTDBConstant.COLUMN_VALUE;
import static org.apache.iotdb.db.conf.IoTDBConstant.COLUMN_TIMESERIES;

>>>>>>> c00b63f3
import java.io.IOException;
import java.nio.ByteBuffer;
import java.sql.SQLException;
import java.sql.Statement;
import java.time.ZoneId;
import java.util.ArrayList;
import java.util.Arrays;
import java.util.Collections;
import java.util.HashMap;
import java.util.HashSet;
import java.util.List;
import java.util.Map;
import java.util.Set;
import java.util.Vector;
import java.util.concurrent.ConcurrentHashMap;
import java.util.concurrent.atomic.AtomicLong;
import org.antlr.v4.runtime.misc.ParseCancellationException;
import org.apache.iotdb.db.auth.AuthException;
import org.apache.iotdb.db.auth.AuthorityChecker;
import org.apache.iotdb.db.auth.authorizer.IAuthorizer;
import org.apache.iotdb.db.auth.authorizer.LocalFileAuthorizer;
import org.apache.iotdb.db.conf.IoTDBConfig;
import org.apache.iotdb.db.conf.IoTDBConstant;
import org.apache.iotdb.db.conf.IoTDBDescriptor;
import org.apache.iotdb.db.cost.statistic.Measurement;
import org.apache.iotdb.db.cost.statistic.Operation;
import org.apache.iotdb.db.engine.StorageEngine;
import org.apache.iotdb.db.exception.QueryInBatchStatementException;
import org.apache.iotdb.db.exception.StorageEngineException;
import org.apache.iotdb.db.exception.metadata.MetadataException;
import org.apache.iotdb.db.exception.metadata.StorageGroupNotSetException;
import org.apache.iotdb.db.exception.query.QueryProcessException;
import org.apache.iotdb.db.exception.runtime.SQLParserException;
import org.apache.iotdb.db.metadata.MManager;
import org.apache.iotdb.db.metrics.server.SqlArgument;
import org.apache.iotdb.db.qp.Planner;
import org.apache.iotdb.db.qp.constant.SQLConstant;
import org.apache.iotdb.db.qp.executor.IPlanExecutor;
import org.apache.iotdb.db.qp.executor.PlanExecutor;
import org.apache.iotdb.db.qp.logical.Operator.OperatorType;
import org.apache.iotdb.db.qp.physical.PhysicalPlan;
import org.apache.iotdb.db.qp.physical.crud.*;
import org.apache.iotdb.db.qp.physical.sys.AuthorPlan;
import org.apache.iotdb.db.qp.physical.sys.CreateTimeSeriesPlan;
import org.apache.iotdb.db.qp.physical.sys.DeleteStorageGroupPlan;
import org.apache.iotdb.db.qp.physical.sys.DeleteTimeSeriesPlan;
import org.apache.iotdb.db.qp.physical.sys.SetStorageGroupPlan;
import org.apache.iotdb.db.qp.physical.sys.ShowPlan;
import org.apache.iotdb.db.query.context.QueryContext;
import org.apache.iotdb.db.query.control.QueryResourceManager;
import org.apache.iotdb.db.query.dataset.NonAlignEngineDataSet;
import org.apache.iotdb.db.query.dataset.RawQueryDataSetWithoutValueFilter;
import org.apache.iotdb.db.tools.watermark.GroupedLSBWatermarkEncoder;
import org.apache.iotdb.db.tools.watermark.WatermarkEncoder;
import org.apache.iotdb.db.utils.QueryDataSetUtils;
import org.apache.iotdb.db.utils.SchemaUtils;
import org.apache.iotdb.rpc.TSStatusCode;
import org.apache.iotdb.service.rpc.thrift.ServerProperties;
import org.apache.iotdb.service.rpc.thrift.TSBatchInsertionReq;
import org.apache.iotdb.service.rpc.thrift.TSCancelOperationReq;
import org.apache.iotdb.service.rpc.thrift.TSCloseOperationReq;
import org.apache.iotdb.service.rpc.thrift.TSCloseSessionReq;
import org.apache.iotdb.service.rpc.thrift.TSCreateTimeseriesReq;
import org.apache.iotdb.service.rpc.thrift.TSDeleteDataReq;
import org.apache.iotdb.service.rpc.thrift.TSExecuteBatchStatementReq;
import org.apache.iotdb.service.rpc.thrift.TSExecuteBatchStatementResp;
import org.apache.iotdb.service.rpc.thrift.TSExecuteInsertRowInBatchResp;
import org.apache.iotdb.service.rpc.thrift.TSExecuteStatementReq;
import org.apache.iotdb.service.rpc.thrift.TSExecuteStatementResp;
import org.apache.iotdb.service.rpc.thrift.TSFetchMetadataReq;
import org.apache.iotdb.service.rpc.thrift.TSFetchMetadataResp;
import org.apache.iotdb.service.rpc.thrift.TSFetchResultsReq;
import org.apache.iotdb.service.rpc.thrift.TSFetchResultsResp;
import org.apache.iotdb.service.rpc.thrift.TSGetTimeZoneResp;
import org.apache.iotdb.service.rpc.thrift.TSIService;
import org.apache.iotdb.service.rpc.thrift.TSInsertInBatchReq;
import org.apache.iotdb.service.rpc.thrift.TSInsertReq;
import org.apache.iotdb.service.rpc.thrift.TSOpenSessionReq;
import org.apache.iotdb.service.rpc.thrift.TSOpenSessionResp;
import org.apache.iotdb.service.rpc.thrift.TSProtocolVersion;
import org.apache.iotdb.service.rpc.thrift.TSQueryDataSet;
import org.apache.iotdb.service.rpc.thrift.TSQueryNonAlignDataSet;
import org.apache.iotdb.service.rpc.thrift.TSSetTimeZoneReq;
import org.apache.iotdb.service.rpc.thrift.TSStatus;
import org.apache.iotdb.service.rpc.thrift.TSStatusType;
import org.apache.iotdb.tsfile.exception.filter.QueryFilterOptimizationException;
import org.apache.iotdb.tsfile.exception.write.UnSupportedDataTypeException;
import org.apache.iotdb.tsfile.file.metadata.enums.CompressionType;
import org.apache.iotdb.tsfile.file.metadata.enums.TSDataType;
import org.apache.iotdb.tsfile.file.metadata.enums.TSEncoding;
import org.apache.iotdb.tsfile.read.common.Path;
import org.apache.iotdb.tsfile.read.query.dataset.QueryDataSet;
import org.apache.thrift.TException;
import org.apache.thrift.server.ServerContext;
import org.slf4j.Logger;
import org.slf4j.LoggerFactory;


/**
 * Thrift RPC implementation at server side.
 */
public class TSServiceImpl implements TSIService.Iface, ServerContext {

  private static final Logger logger = LoggerFactory.getLogger(TSServiceImpl.class);
  private static final String INFO_NOT_LOGIN = "{}: Not login.";
  private static final int MAX_SIZE =
      IoTDBDescriptor.getInstance().getConfig().getQueryCacheSizeInMetric();
  private static final int DELETE_SIZE = 50;
  private static final String ERROR_PARSING_SQL =
      "meet error while parsing SQL to physical plan: {}";
  public static Vector<SqlArgument> sqlArgumentsList = new Vector<>();

  protected Planner processor;
  protected IPlanExecutor executor;

  // Record the username for every rpc connection (session).
  private Map<Long, String> sessionIdUsernameMap = new ConcurrentHashMap<>();
  private Map<Long, ZoneId> sessionIdZoneIdMap = new ConcurrentHashMap<>();

  // The sessionId is unique in one IoTDB instance.
  private AtomicLong sessionIdGenerator = new AtomicLong();
  // The statementId is unique in one IoTDB instance.
  private AtomicLong statementIdGenerator = new AtomicLong();

  // (sessionId -> Set(statementId))
  private Map<Long, Set<Long>> sessionId2StatementId = new ConcurrentHashMap<>();
  // (statementId -> Set(queryId))
  private Map<Long, Set<Long>> statementId2QueryId = new ConcurrentHashMap<>();

  // (queryId -> QueryDataSet)
  private Map<Long, QueryDataSet> queryId2DataSet = new ConcurrentHashMap<>();

  private IoTDBConfig config = IoTDBDescriptor.getInstance().getConfig();

  // When the client abnormally exits, we can still know who to disconnect
  private ThreadLocal<Long> currSessionId = new ThreadLocal<>();

  public TSServiceImpl() throws QueryProcessException {
    processor = new Planner();
    executor = new PlanExecutor();
  }

  @Override
  public TSOpenSessionResp openSession(TSOpenSessionReq req) throws TException {
    logger.info(
        "{}: receive open session request from username {}",
        IoTDBConstant.GLOBAL_DB_NAME,
        req.getUsername());

    boolean status;
    IAuthorizer authorizer;
    try {
      authorizer = LocalFileAuthorizer.getInstance();
    } catch (AuthException e) {
      throw new TException(e);
    }
    try {
      status = authorizer.login(req.getUsername(), req.getPassword());
    } catch (AuthException e) {
      logger.info("meet error while logging in.", e);
      status = false;
    }

    TSStatus tsStatus;
    long sessionId = -1;
    if (status) {
      //check the version compatibility
      boolean compatible = checkCompatibility(req.getClient_protocol());
      if (!compatible) {
        tsStatus = getStatus(TSStatusCode.INCOMPATIBLE_VERSION, "The version is incompatible, please upgrade to " + IoTDBConstant.VERSION);
        TSOpenSessionResp resp = new TSOpenSessionResp(tsStatus,
            TSProtocolVersion.IOTDB_SERVICE_PROTOCOL_V2);
        resp.setSessionId(sessionId);
        return resp;
      }

      tsStatus = getStatus(TSStatusCode.SUCCESS_STATUS, "Login successfully");
      sessionId = sessionIdGenerator.incrementAndGet();
      sessionIdUsernameMap.put(sessionId, req.getUsername());
      sessionIdZoneIdMap.put(sessionId, config.getZoneID());
      currSessionId.set(sessionId);
    } else {
      tsStatus = getStatus(TSStatusCode.WRONG_LOGIN_PASSWORD_ERROR);
    }
    TSOpenSessionResp resp = new TSOpenSessionResp(tsStatus,
            TSProtocolVersion.IOTDB_SERVICE_PROTOCOL_V2);
    resp.setSessionId(sessionId);
    logger.info(
        "{}: Login status: {}. User : {}",
        IoTDBConstant.GLOBAL_DB_NAME,
        tsStatus.getStatusType().getMessage(),
        req.getUsername());

    return resp;
  }

  private boolean checkCompatibility(TSProtocolVersion version) {
    return version.equals(TSProtocolVersion.IOTDB_SERVICE_PROTOCOL_V2);
  }

  @Override
  public TSStatus closeSession(TSCloseSessionReq req) {
    logger.info("{}: receive close session", IoTDBConstant.GLOBAL_DB_NAME);
    long sessionId = req.getSessionId();
    TSStatus tsStatus;
    if (sessionIdUsernameMap.remove(sessionId) == null) {
      tsStatus = getStatus(TSStatusCode.NOT_LOGIN_ERROR);
    } else {
      tsStatus = getStatus(TSStatusCode.SUCCESS_STATUS);
    }

    sessionIdZoneIdMap.remove(sessionId);
    List<Exception> exceptions = new ArrayList<>();
    Set<Long> statementIds = sessionId2StatementId.getOrDefault(sessionId, Collections.emptySet());
    for (long statementId : statementIds) {
      Set<Long> queryIds = statementId2QueryId.getOrDefault(statementId, Collections.emptySet());
      for (long queryId : queryIds) {
        queryId2DataSet.remove(queryId);

        try {
          QueryResourceManager.getInstance().endQuery(queryId);
        } catch (StorageEngineException e) {
          // release as many as resources as possible, so do not break as soon as one exception is
          // raised
          exceptions.add(e);
          logger.error("Error in closeSession : ", e);
        }
      }
    }
    if (!exceptions.isEmpty()) {
      return new TSStatus(
          getStatus(
              TSStatusCode.CLOSE_OPERATION_ERROR,
              String.format(
                  "%d errors in closeOperation, see server logs for detail", exceptions.size())));
    }

    return new TSStatus(tsStatus);
  }

  @Override
  public TSStatus cancelOperation(TSCancelOperationReq req) {
    // TODO implement
    return getStatus(TSStatusCode.QUERY_NOT_ALLOWED, "Cancellation is not implemented");
  }

  @Override
  public TSStatus closeOperation(TSCloseOperationReq req) {
    logger.info("{}: receive close operation", IoTDBConstant.GLOBAL_DB_NAME);
    if (!checkLogin(req.getSessionId())) {
      logger.info(INFO_NOT_LOGIN, IoTDBConstant.GLOBAL_DB_NAME);
      return getStatus(TSStatusCode.NOT_LOGIN_ERROR);
    }
    try {
      // statement close
      if (req.isSetStatementId()) {
        long stmtId = req.getStatementId();
        Set<Long> queryIdSet = statementId2QueryId.remove(stmtId);
        if (queryIdSet != null) {
          for (long queryId : queryIdSet) {
            releaseQueryResource(queryId);
          }
        }
      } else {
        // ResultSet close
        releaseQueryResource(req.queryId);
      }

    } catch (Exception e) {
      logger.error("Error in closeOperation : ", e);
      return getStatus(TSStatusCode.CLOSE_OPERATION_ERROR, "Error in closeOperation");
    }
    return getStatus(TSStatusCode.SUCCESS_STATUS);
  }

  /**
   * release single operation resource
   */
  protected void releaseQueryResource(long queryId) throws StorageEngineException {
    // remove the corresponding Physical Plan
    queryId2DataSet.remove(queryId);
    QueryResourceManager.getInstance().endQuery(queryId);
  }

  /**
   * convert from TSStatusCode to TSStatus according to status code and status message
   *
   * @param statusType status type
   */
  static TSStatus getStatus(TSStatusCode statusType) {
    TSStatusType statusCodeAndMessage = new TSStatusType(statusType.getStatusCode(), "");
    return new TSStatus(statusCodeAndMessage);
  }

  /**
   * convert from TSStatusCode to TSStatus, which has message appending with existed status message
   *
   * @param statusType status type
   * @param appendMessage appending message
   */
  private TSStatus getStatus(TSStatusCode statusType, String appendMessage) {
    TSStatusType statusCodeAndMessage = new TSStatusType(statusType.getStatusCode(), appendMessage);
    return new TSStatus(statusCodeAndMessage);
  }

  protected TSDataType getSeriesType(String path) throws QueryProcessException, MetadataException {
    try {
      return SchemaUtils.getSeriesType(path);
    } catch (MetadataException e) {
      throw new QueryProcessException(e);
    }
  }

  @Override
  public TSFetchMetadataResp fetchMetadata(TSFetchMetadataReq req) {
    TSStatus status;
    if (!checkLogin(req.getSessionId())) {
      logger.info(INFO_NOT_LOGIN, IoTDBConstant.GLOBAL_DB_NAME);
      status = getStatus(TSStatusCode.NOT_LOGIN_ERROR);
      return new TSFetchMetadataResp(status);
    }

    TSFetchMetadataResp resp = new TSFetchMetadataResp();
    try {
      switch (req.getType()) {
        case "METADATA_IN_JSON":
          String metadataInJson = getMetadataInString();
          resp.setMetadataInJson(metadataInJson);
          status = getStatus(TSStatusCode.SUCCESS_STATUS);
          break;
        case "COLUMN":
          resp.setDataType(getSeriesType(req.getColumnPath()).toString());
          status = getStatus(TSStatusCode.SUCCESS_STATUS);
          break;
        case "ALL_COLUMNS":
          resp.setColumnsList(getPaths(req.getColumnPath()));
          status = getStatus(TSStatusCode.SUCCESS_STATUS);
          break;
        default:
          status = getStatus(TSStatusCode.METADATA_ERROR, req.getType());
          break;
      }
    } catch (MetadataException | OutOfMemoryError | QueryProcessException e) {
      logger.error(
          String.format("Failed to fetch timeseries %s's metadata", req.getColumnPath()), e);
      status = getStatus(TSStatusCode.METADATA_ERROR, e.getMessage());
      resp.setStatus(status);
      return resp;
    }
    resp.setStatus(status);
    return resp;
  }

  private String getMetadataInString() {
    return MManager.getInstance().getMetadataInString();
  }

  protected List<String> getPaths(String path) throws MetadataException {
    return MManager.getInstance().getAllTimeseriesName(path);
  }

  /**
   * Judge whether the statement is ADMIN COMMAND and if true, execute it.
   *
   * @param statement command
   * @return true if the statement is ADMIN COMMAND
   */
  private boolean execAdminCommand(String statement, long sessionId) throws StorageEngineException {
    if (!"root".equals(sessionIdUsernameMap.get(sessionId))) {
      return false;
    }
    if (statement == null) {
      return false;
    }
    statement = statement.toLowerCase();
    if (statement.startsWith("flush")) {
      try {
        execFlush(statement);
      } catch (StorageGroupNotSetException e) {
        throw new StorageEngineException(e);
      }
      return true;
    }
    switch (statement) {
      case "merge":
        StorageEngine.getInstance()
            .mergeAll(IoTDBDescriptor.getInstance().getConfig().isForceFullMerge());
        return true;
      case "full merge":
        StorageEngine.getInstance().mergeAll(true);
        return true;
      default:
        return false;
    }
  }

  private void execFlush(String statement) throws StorageGroupNotSetException {
    String[] args = statement.split("\\s+");
    if (args.length == 1) {
      StorageEngine.getInstance().syncCloseAllProcessor();
    } else if (args.length == 2) {
      String[] storageGroups = args[1].split(",");
      for (String storageGroup : storageGroups) {
        StorageEngine.getInstance().asyncCloseProcessor(storageGroup, true);
        StorageEngine.getInstance().asyncCloseProcessor(storageGroup, false);
      }
    } else {
      String[] storageGroups = args[1].split(",");
      boolean isSeq = Boolean.parseBoolean(args[2]);
      for (String storageGroup : storageGroups) {
        StorageEngine.getInstance().asyncCloseProcessor(storageGroup, isSeq);
      }
    }
  }

  @Override
  public TSExecuteBatchStatementResp executeBatchStatement(TSExecuteBatchStatementReq req) {
    long t1 = System.currentTimeMillis();
    List<Integer> result = new ArrayList<>();
    try {
      if (!checkLogin(req.getSessionId())) {
        logger.info(INFO_NOT_LOGIN, IoTDBConstant.GLOBAL_DB_NAME);
        return getTSBatchExecuteStatementResp(getStatus(TSStatusCode.NOT_LOGIN_ERROR), null);
      }
      List<String> statements = req.getStatements();

      boolean isAllSuccessful = true;
      StringBuilder batchErrorMessage = new StringBuilder();

      for (String statement : statements) {
        long t2 = System.currentTimeMillis();
        isAllSuccessful =
            executeStatementInBatch(statement, batchErrorMessage, result, req.getSessionId())
                && isAllSuccessful;
        Measurement.INSTANCE.addOperationLatency(Operation.EXECUTE_ONE_SQL_IN_BATCH, t2);
      }
      if (isAllSuccessful) {
        return getTSBatchExecuteStatementResp(
            getStatus(TSStatusCode.SUCCESS_STATUS, "Execute batch statements successfully"),
            result);
      } else {
        return getTSBatchExecuteStatementResp(
            getStatus(TSStatusCode.EXECUTE_STATEMENT_ERROR, batchErrorMessage.toString()), result);
      }
    } finally {
      Measurement.INSTANCE.addOperationLatency(Operation.EXECUTE_JDBC_BATCH, t1);
    }
  }

  // execute one statement of a batch. Currently, query is not allowed in a batch statement and
  // on finding queries in a batch, such query will be ignored and an error will be generated
  private boolean executeStatementInBatch(
      String statement, StringBuilder batchErrorMessage, List<Integer> result, long sessionId) {
    try {
      PhysicalPlan physicalPlan =
          processor.parseSQLToPhysicalPlan(statement, sessionIdZoneIdMap.get(sessionId));
      if (physicalPlan.isQuery()) {
        throw new QueryInBatchStatementException(statement);
      }
      TSExecuteStatementResp resp = executeUpdateStatement(physicalPlan, sessionId);
      if (resp.getStatus().getStatusType().getCode()
          == TSStatusCode.SUCCESS_STATUS.getStatusCode()) {
        result.add(Statement.SUCCESS_NO_INFO);
      } else {
        result.add(Statement.EXECUTE_FAILED);
        batchErrorMessage.append(resp.getStatus().getStatusType().getCode()).append("\n");
        return false;
      }
    } catch (ParseCancellationException e) {
      logger.debug(e.getMessage());
      result.add(Statement.EXECUTE_FAILED);
      batchErrorMessage.append(TSStatusCode.SQL_PARSE_ERROR.getStatusCode()).append("\n");
      return false;
    } catch (SQLParserException e) {
      logger.error("Error occurred when executing {}, check metadata error: ", statement, e);
      result.add(Statement.EXECUTE_FAILED);
      batchErrorMessage.append(TSStatusCode.METADATA_ERROR.getStatusCode()).append("\n");
      return false;
    } catch (QueryProcessException e) {
      logger.info(
          "Error occurred when executing {}, meet error while parsing SQL to physical plan: {}",
          statement,
          e.getMessage());
      result.add(Statement.EXECUTE_FAILED);
      batchErrorMessage.append(TSStatusCode.SQL_PARSE_ERROR.getStatusCode()).append("\n");
      return false;
    } catch (QueryInBatchStatementException e) {
      logger.info("Error occurred when executing {}, query statement not allowed: ", statement, e);
      result.add(Statement.EXECUTE_FAILED);
      batchErrorMessage.append(TSStatusCode.QUERY_NOT_ALLOWED.getStatusCode()).append("\n");
      return false;
    }
    return true;
  }

  @Override
  public TSExecuteStatementResp executeStatement(TSExecuteStatementReq req) {
    long startTime = System.currentTimeMillis();
    TSExecuteStatementResp resp;
    SqlArgument sqlArgument;
    try {
      if (!checkLogin(req.getSessionId())) {
        logger.info(INFO_NOT_LOGIN, IoTDBConstant.GLOBAL_DB_NAME);
        return getTSExecuteStatementResp(getStatus(TSStatusCode.NOT_LOGIN_ERROR));
      }
      String statement = req.getStatement();

      if (execAdminCommand(statement, req.getSessionId())) {
        return getTSExecuteStatementResp(
            getStatus(TSStatusCode.SUCCESS_STATUS, "ADMIN_COMMAND_SUCCESS"));
      }
      PhysicalPlan physicalPlan =
          processor.parseSQLToPhysicalPlan(statement, sessionIdZoneIdMap.get(req.getSessionId()));
      if (physicalPlan.isQuery()) {
        resp =
            internalExecuteQueryStatement(
                req.statementId,
                physicalPlan,
                req.fetchSize,
                sessionIdUsernameMap.get(req.getSessionId()));
        long endTime = System.currentTimeMillis();
        sqlArgument = new SqlArgument(resp, physicalPlan, statement, startTime, endTime);
        sqlArgumentsList.add(sqlArgument);
        if (sqlArgumentsList.size() > MAX_SIZE) {
          sqlArgumentsList.subList(0, DELETE_SIZE).clear();
        }
        return resp;
      } else {
        return executeUpdateStatement(physicalPlan, req.getSessionId());
      }
    } catch (ParseCancellationException e) {
      logger.debug(e.getMessage());
      return getTSExecuteStatementResp(getStatus(TSStatusCode.SQL_PARSE_ERROR, e.getMessage()));
    } catch (SQLParserException e) {
      logger.error("check metadata error: ", e);
      return getTSExecuteStatementResp(
          getStatus(TSStatusCode.METADATA_ERROR, "Check metadata error: " + e.getMessage()));
    } catch (QueryProcessException e) {
      logger.info(ERROR_PARSING_SQL, e.getMessage());
      return getTSExecuteStatementResp(
          getStatus(
              TSStatusCode.SQL_PARSE_ERROR, "Statement format is not right: " + e.getMessage()));
    } catch (StorageEngineException e) {
      logger.info(ERROR_PARSING_SQL, e.getMessage());
      return getTSExecuteStatementResp(
          getStatus(TSStatusCode.READ_ONLY_SYSTEM_ERROR, e.getMessage()));
    }
  }

  /**
   * @param plan must be a plan for Query: FillQueryPlan, AggregationPlan, GroupByPlan, some
   * AuthorPlan
   */
  private TSExecuteStatementResp internalExecuteQueryStatement(
      long statementId, PhysicalPlan plan, int fetchSize, String username) {
    long t1 = System.currentTimeMillis();
    try {
      TSExecuteStatementResp resp = getQueryResp(plan, username); // column headers

      if (plan instanceof QueryPlan && !((QueryPlan) plan).isAlignByTime()) {
        if (plan.getOperatorType() == OperatorType.AGGREGATION) {
          throw new QueryProcessException("Aggregation doesn't support disable align clause.");
        }
        if (plan.getOperatorType() == OperatorType.FILL) {
          throw new QueryProcessException("Fill doesn't support disable align clause.");
        }
        if (plan.getOperatorType() == OperatorType.GROUPBY) {
          throw new QueryProcessException("Group by doesn't support disable align clause.");
        }
      }
      if (plan.getOperatorType() == OperatorType.AGGREGATION) {
        resp.setIgnoreTimeStamp(true);
      } // else default ignoreTimeStamp is false
      resp.setOperationType(plan.getOperatorType().toString());
      // generate the queryId for the operation
      long queryId = generateQueryId(true);
      // put it into the corresponding Set

      statementId2QueryId.computeIfAbsent(statementId, k -> new HashSet<>()).add(queryId);

      // create and cache dataset
      QueryDataSet newDataSet = createQueryDataSet(queryId, plan);
      if (plan instanceof QueryPlan && !((QueryPlan) plan).isAlignByTime()) {
        TSQueryNonAlignDataSet result = fillRpcNonAlignReturnData(fetchSize, newDataSet, username);
        resp.setNonAlignQueryDataSet(result);
      } else {
        TSQueryDataSet result = fillRpcReturnData(fetchSize, newDataSet, username);
        resp.setQueryDataSet(result);
      }
      resp.setQueryId(queryId);
      return resp;
    } catch (Exception e) {
      logger.error("{}: Internal server error: ", IoTDBConstant.GLOBAL_DB_NAME, e);
      return getTSExecuteStatementResp(
          getStatus(TSStatusCode.INTERNAL_SERVER_ERROR, e.getMessage()));
    } finally {
      Measurement.INSTANCE.addOperationLatency(Operation.EXECUTE_QUERY, t1);
    }
  }

  private TSExecuteStatementResp getQueryResp(PhysicalPlan plan, String username)
      throws QueryProcessException, AuthException, TException {
    if (plan instanceof AuthorPlan) {
      return getAuthQueryColumnHeaders(plan);
    } else if (plan instanceof ShowPlan) {
      return getShowQueryColumnHeaders((ShowPlan) plan);
    } else {
      return getQueryColumnHeaders(plan, username);
    }
  }

  @Override
  public TSExecuteStatementResp executeQueryStatement(TSExecuteStatementReq req) {
    long startTime = System.currentTimeMillis();
    TSExecuteStatementResp resp;
    SqlArgument sqlArgument;

    if (!checkLogin(req.getSessionId())) {
      logger.info(INFO_NOT_LOGIN, IoTDBConstant.GLOBAL_DB_NAME);
      return getTSExecuteStatementResp(getStatus(TSStatusCode.NOT_LOGIN_ERROR));
    }

    String statement = req.getStatement();
    PhysicalPlan physicalPlan;
    try {
      physicalPlan =
          processor.parseSQLToPhysicalPlan(statement, sessionIdZoneIdMap.get(req.getSessionId()));
    } catch (QueryProcessException | SQLParserException e) {
      logger.info(ERROR_PARSING_SQL, e.getMessage());
      return getTSExecuteStatementResp(getStatus(TSStatusCode.SQL_PARSE_ERROR, e.getMessage()));
    }

    if (!physicalPlan.isQuery()) {
      return getTSExecuteStatementResp(
          getStatus(TSStatusCode.EXECUTE_STATEMENT_ERROR, "Statement is not a query statement."));
    }

    resp = internalExecuteQueryStatement(
        req.statementId, physicalPlan, req.fetchSize, sessionIdUsernameMap.get(req.getSessionId()));
    long endTime = System.currentTimeMillis();
    sqlArgument = new SqlArgument(resp, physicalPlan, statement, startTime, endTime);
    sqlArgumentsList.add(sqlArgument);
    if (sqlArgumentsList.size() > MAX_SIZE) {
      sqlArgumentsList.subList(0, DELETE_SIZE).clear();
    }
    return resp;
  }

  private TSExecuteStatementResp getShowQueryColumnHeaders(ShowPlan showPlan)
      throws QueryProcessException {
    switch (showPlan.getShowContentType()) {
      case TTL:
        return StaticResps.TTL_RESP;
      case FLUSH_TASK_INFO:
        return StaticResps.FLUSH_INFO_RESP;
      case DYNAMIC_PARAMETER:
        return StaticResps.DYNAMIC_PARAMETER_RESP;
      case VERSION:
        return StaticResps.SHOW_VERSION_RESP;
      case TIMESERIES:
        return StaticResps.SHOW_TIMESERIES_RESP;
      case STORAGE_GROUP:
        return StaticResps.SHOW_STORAGE_GROUP;
      case CHILD_PATH:
        return StaticResps.SHOW_CHILD_PATHS;
      case DEVICES:
        return StaticResps.SHOW_DEVICES;
      case COUNT_NODE_TIMESERIES:
        return StaticResps.COUNT_NODE_TIMESERIES;
      case COUNT_NODES:
        return StaticResps.COUNT_NODES;
      case COUNT_TIMESERIES:
        return StaticResps.COUNT_TIMESERIES;
      default:
        logger.error("Unsupported show content type: {}", showPlan.getShowContentType());
        throw new QueryProcessException(
            "Unsupported show content type:" + showPlan.getShowContentType());
    }
  }

  private TSExecuteStatementResp getAuthQueryColumnHeaders(PhysicalPlan plan) {
    AuthorPlan authorPlan = (AuthorPlan) plan;
    switch (authorPlan.getAuthorType()) {
      case LIST_ROLE:
      case LIST_USER_ROLES:
        return StaticResps.LIST_ROLE_RESP;
      case LIST_USER:
      case LIST_ROLE_USERS:
        return StaticResps.LIST_USER_RESP;
      case LIST_ROLE_PRIVILEGE:
        return StaticResps.LIST_ROLE_PRIVILEGE_RESP;
      case LIST_USER_PRIVILEGE:
        return StaticResps.LIST_USER_PRIVILEGE_RESP;
      default:
        return getTSExecuteStatementResp(
            getStatus(
                TSStatusCode.SQL_PARSE_ERROR,
                String.format("%s is not an auth query", authorPlan.getAuthorType())));
    }
  }

  /**
   * get ResultSet schema
   */
  private TSExecuteStatementResp getQueryColumnHeaders(PhysicalPlan physicalPlan, String username)
      throws AuthException, TException, QueryProcessException {

    List<String> respColumns = new ArrayList<>();
    List<String> columnsTypes = new ArrayList<>();

    // check permissions
    if (!checkAuthorization(physicalPlan.getPaths(), physicalPlan, username)) {
      return getTSExecuteStatementResp(
          getStatus(
              TSStatusCode.NO_PERMISSION_ERROR,
              "No permissions for this operation " + physicalPlan.getOperatorType()));
    }

    TSExecuteStatementResp resp = getTSExecuteStatementResp(getStatus(TSStatusCode.SUCCESS_STATUS));

    // align by device query
    QueryPlan plan = (QueryPlan) physicalPlan;
    if (plan instanceof AlignByDevicePlan) {
      getAlignByDeviceQueryHeaders((AlignByDevicePlan) plan, respColumns, columnsTypes);
    } else if (plan instanceof LastQueryPlan) {
      getLastQueryHeaders(plan, respColumns, columnsTypes);
    } else {
      getWideQueryHeaders(plan, respColumns, columnsTypes);
    }
    resp.setColumns(respColumns);
    resp.setDataTypeList(columnsTypes);
    return resp;
  }

  // wide means not align by device
  private void getWideQueryHeaders(
      QueryPlan plan, List<String> respColumns, List<String> columnTypes)
      throws TException, QueryProcessException {
    // Restore column header of aggregate to func(column_name), only
    // support single aggregate function for now
    List<Path> paths = plan.getPaths();
    switch (plan.getOperatorType()) {
      case QUERY:
      case FILL:
        for (Path p : paths) {
          respColumns.add(p.getFullPath());
        }
        break;
      case AGGREGATION:
      case GROUPBY:
        List<String> aggregations = plan.getAggregations();
        if (aggregations.size() != paths.size()) {
          for (int i = 1; i < paths.size(); i++) {
            aggregations.add(aggregations.get(0));
          }
        }
        for (int i = 0; i < paths.size(); i++) {
          respColumns.add(aggregations.get(i) + "(" + paths.get(i).getFullPath() + ")");
        }
        break;
      default:
        throw new TException("unsupported query type: " + plan.getOperatorType());
    }

    for (String column : respColumns) {
      try {
        columnTypes.add(getSeriesType(column).toString());
      } catch (MetadataException e) {
        throw new QueryProcessException(e);
      }
    }
  }

  private void getAlignByDeviceQueryHeaders(
      AlignByDevicePlan plan, List<String> respColumns, List<String> columnTypes) {
    // set columns in TSExecuteStatementResp. Note this is without deduplication.
    respColumns.add(SQLConstant.GROUPBY_DEVICE_COLUMN_NAME);

    // get column types and do deduplication
    columnTypes.add(TSDataType.TEXT.toString()); // the DEVICE column of ALIGN_BY_DEVICE result
    List<TSDataType> deduplicatedColumnsType = new ArrayList<>();
    deduplicatedColumnsType.add(TSDataType.TEXT); // the DEVICE column of ALIGN_BY_DEVICE result
    List<String> deduplicatedMeasurementColumns = new ArrayList<>();
    Set<String> tmpColumnSet = new HashSet<>();
    Map<String, TSDataType> checker = plan.getDataTypeConsistencyChecker();
    // build column header with constant and non exist column and deduplicate
    int loc = 0;
    // size of total column
    int totalSize = plan.getNotExistMeasurements().size() + plan.getConstMeasurements().size()
        + plan.getMeasurements().size();
    // not exist column loc
    int notExistMeasurementsLoc = 0;
    // constant column loc
    int constMeasurementsLoc = 0;
    // normal column loc
    int resLoc = 0;
    // after removing duplicate, we must shift column position
    int shiftLoc = 0;
    while (loc < totalSize) {
      boolean isNonExist = false;
      boolean isConstant = false;
      TSDataType type;
      String column;
      // not exist
      if (isOneMeasurementIn(loc,
          notExistMeasurementsLoc, plan.getPositionOfNotExistMeasurements())) {
        // for shifting
        plan.getPositionOfNotExistMeasurements().set(notExistMeasurementsLoc, loc - shiftLoc);

        type = TSDataType.TEXT;
        column = plan.getNotExistMeasurements().get(notExistMeasurementsLoc);
        notExistMeasurementsLoc++;
        isNonExist = true;
      }
      // constant
      else if (isOneMeasurementIn(loc,
          constMeasurementsLoc, plan.getPositionOfConstMeasurements())) {
        // for shifting
        plan.getPositionOfConstMeasurements().set(constMeasurementsLoc, loc - shiftLoc);

        type = TSDataType.TEXT;
        column = plan.getConstMeasurements().get(constMeasurementsLoc);
        constMeasurementsLoc++;
        isConstant = true;
      }
      // normal series
      else {
        type = checker.get(plan.getMeasurements().get(resLoc));
        column = plan.getMeasurements().get(resLoc);
        resLoc++;
      }

      columnTypes.add(type.toString());
      respColumns.add(column);
      // deduplicate part
      if (!tmpColumnSet.contains(column)) {
        // Note that this deduplication strategy is consistent with that of client
        // IoTDBQueryResultSet.
        tmpColumnSet.add(column);
        if (!isNonExist && !isConstant) {
          // only refer to those normal measurements
          deduplicatedMeasurementColumns.add(column);
        }
        deduplicatedColumnsType.add(type);
      } else if (isConstant) {
        shiftLoc++;
        constMeasurementsLoc--;
        plan.getConstMeasurements().remove(constMeasurementsLoc);
        plan.getPositionOfConstMeasurements().remove(constMeasurementsLoc);
      } else if (isNonExist) {
        shiftLoc++;
        notExistMeasurementsLoc--;
        plan.getNotExistMeasurements().remove(notExistMeasurementsLoc);
        plan.getPositionOfNotExistMeasurements().remove(notExistMeasurementsLoc);
      } else {
        shiftLoc++;
      }

      loc++;
    }

    // save deduplicated measurementColumn names and types in QueryPlan for the next stage to use.
    // i.e., used by DeviceIterateDataSet constructor in `fetchResults` stage.
    plan.setMeasurements(deduplicatedMeasurementColumns);
    plan.setDataTypes(deduplicatedColumnsType);

    // set these null since they are never used henceforth in ALIGN_BY_DEVICE query processing.
    plan.setPaths(null);
    plan.setDataTypeConsistencyChecker(null);
  }

<<<<<<< HEAD
  /**
   *
   * @param subLoc
   * @param totalLoc
   * @param measurementPositions
   * @return true if the measurement at totalLoc is the subLoc measurement in measurementPositions,
   * false otherwise
   */
  private boolean isOneMeasurementIn(int totalLoc,
      int subLoc, List<Integer> measurementPositions) {
    return subLoc < measurementPositions.size() && totalLoc == measurementPositions.get(subLoc);
=======
  private void getLastQueryHeaders(
          QueryPlan plan, List<String> respColumns, List<String> columnTypes)
          throws TException, QueryProcessException {
    respColumns.add(COLUMN_TIMESERIES);
    respColumns.add(COLUMN_VALUE);
    columnTypes.add(TSDataType.TEXT.toString());
    columnTypes.add(TSDataType.TEXT.toString());
>>>>>>> c00b63f3
  }

  @Override
  public TSFetchResultsResp fetchResults(TSFetchResultsReq req) {
    try {
      if (!checkLogin(req.getSessionId())) {
        return getTSFetchResultsResp(getStatus(TSStatusCode.NOT_LOGIN_ERROR));
      }

      if (!queryId2DataSet.containsKey(req.queryId)) {
        return getTSFetchResultsResp(
            getStatus(TSStatusCode.EXECUTE_STATEMENT_ERROR, "Has not executed query"));
      }

      QueryDataSet queryDataSet = queryId2DataSet.get(req.queryId);
      if (req.isAlign) {
        TSQueryDataSet result =
            fillRpcReturnData(req.fetchSize, queryDataSet, sessionIdUsernameMap.get(req.sessionId));
        boolean hasResultSet = result.bufferForTime().limit() != 0;
        if (!hasResultSet) {
          QueryResourceManager.getInstance().endQuery(req.queryId);
          queryId2DataSet.remove(req.queryId);
        }
        TSFetchResultsResp resp =
            getTSFetchResultsResp(
                getStatus(
                    TSStatusCode.SUCCESS_STATUS,
                    "FetchResult successfully. Has more result: " + hasResultSet));
        resp.setHasResultSet(hasResultSet);
        resp.setQueryDataSet(result);
        resp.setIsAlign(true);
        return resp;
      } else {
        TSQueryNonAlignDataSet nonAlignResult =
            fillRpcNonAlignReturnData(
                req.fetchSize, queryDataSet, sessionIdUsernameMap.get(req.sessionId));
        boolean hasResultSet = false;
        for (ByteBuffer timeBuffer : nonAlignResult.getTimeList()) {
          if (timeBuffer.limit() != 0) {
            hasResultSet = true;
            break;
          }
        }
        if (!hasResultSet) {
          queryId2DataSet.remove(req.queryId);
        }
        TSFetchResultsResp resp =
            getTSFetchResultsResp(
                getStatus(
                    TSStatusCode.SUCCESS_STATUS,
                    "FetchResult successfully. Has more result: " + hasResultSet));
        resp.setHasResultSet(hasResultSet);
        resp.setNonAlignQueryDataSet(nonAlignResult);
        resp.setIsAlign(false);
        return resp;
      }
    } catch (Exception e) {
      logger.error("{}: Internal server error: ", IoTDBConstant.GLOBAL_DB_NAME, e);
      return getTSFetchResultsResp(getStatus(TSStatusCode.INTERNAL_SERVER_ERROR, e.getMessage()));
    }
  }

  private TSQueryDataSet fillRpcReturnData(
      int fetchSize, QueryDataSet queryDataSet, String userName)
      throws TException, AuthException, IOException, InterruptedException {
    IAuthorizer authorizer;
    try {
      authorizer = LocalFileAuthorizer.getInstance();
    } catch (AuthException e) {
      throw new TException(e);
    }
    TSQueryDataSet result;

    if (config.isEnableWatermark() && authorizer.isUserUseWaterMark(userName)) {
      WatermarkEncoder encoder;
      if (config.getWatermarkMethodName().equals(IoTDBConfig.WATERMARK_GROUPED_LSB)) {
        encoder = new GroupedLSBWatermarkEncoder(config);
      } else {
        throw new UnSupportedDataTypeException(
            String.format(
                "Watermark method is not supported yet: %s", config.getWatermarkMethodName()));
      }
      if (queryDataSet instanceof RawQueryDataSetWithoutValueFilter) {
        // optimize for query without value filter
        result = ((RawQueryDataSetWithoutValueFilter) queryDataSet).fillBuffer(fetchSize, encoder);
      } else {
        result = QueryDataSetUtils.convertQueryDataSetByFetchSize(queryDataSet, fetchSize, encoder);
      }
    } else {
      if (queryDataSet instanceof RawQueryDataSetWithoutValueFilter) {
        // optimize for query without value filter
        result = ((RawQueryDataSetWithoutValueFilter) queryDataSet).fillBuffer(fetchSize, null);
      } else {
        result = QueryDataSetUtils.convertQueryDataSetByFetchSize(queryDataSet, fetchSize);
      }
    }
    return result;
  }

  private TSQueryNonAlignDataSet fillRpcNonAlignReturnData(
      int fetchSize, QueryDataSet queryDataSet, String userName)
      throws TException, AuthException, InterruptedException {
    IAuthorizer authorizer;
    try {
      authorizer = LocalFileAuthorizer.getInstance();
    } catch (AuthException e) {
      throw new TException(e);
    }
    TSQueryNonAlignDataSet result;

    if (config.isEnableWatermark() && authorizer.isUserUseWaterMark(userName)) {
      WatermarkEncoder encoder;
      if (config.getWatermarkMethodName().equals(IoTDBConfig.WATERMARK_GROUPED_LSB)) {
        encoder = new GroupedLSBWatermarkEncoder(config);
      } else {
        throw new UnSupportedDataTypeException(
            String.format(
                "Watermark method is not supported yet: %s", config.getWatermarkMethodName()));
      }
      result = ((NonAlignEngineDataSet) queryDataSet).fillBuffer(fetchSize, encoder);
    } else {
      result = ((NonAlignEngineDataSet) queryDataSet).fillBuffer(fetchSize, null);
    }
    return result;
  }

  /**
   * create QueryDataSet and buffer it for fetchResults
   */
  private QueryDataSet createQueryDataSet(long queryId, PhysicalPlan physicalPlan)
      throws QueryProcessException, QueryFilterOptimizationException, StorageEngineException,
      IOException, MetadataException, SQLException {

    QueryContext context = genQueryContext(queryId);
    QueryDataSet queryDataSet = executor.processQuery(physicalPlan, context);
    queryId2DataSet.put(queryId, queryDataSet);
    return queryDataSet;
  }

  protected QueryContext genQueryContext(long queryId) {
    return new QueryContext(queryId);
  }

  @Override
  public TSExecuteStatementResp executeUpdateStatement(TSExecuteStatementReq req) {
    try {
      if (!checkLogin(req.getSessionId())) {
        logger.info(INFO_NOT_LOGIN, IoTDBConstant.GLOBAL_DB_NAME);
        return getTSExecuteStatementResp(getStatus(TSStatusCode.NOT_LOGIN_ERROR));
      }
      String statement = req.getStatement();
      return executeUpdateStatement(statement, req.getSessionId());
    } catch (Exception e) {
      logger.error("{}: server Internal Error: ", IoTDBConstant.GLOBAL_DB_NAME, e);
      return getTSExecuteStatementResp(
          getStatus(TSStatusCode.INTERNAL_SERVER_ERROR, e.getMessage()));
    }
  }

  private TSExecuteStatementResp executeUpdateStatement(PhysicalPlan plan, long sessionId) {
    TSStatus status = checkAuthority(plan, sessionId);
    if (status != null) {
      return new TSExecuteStatementResp(status);
    }

    status = executePlan(plan);
    TSExecuteStatementResp resp = getTSExecuteStatementResp(status);
    long queryId = generateQueryId(false);
    resp.setQueryId(queryId);
    return resp;
  }

  private boolean executeNonQuery(PhysicalPlan plan) throws QueryProcessException {
    if (IoTDBDescriptor.getInstance().getConfig().isReadOnly()) {
      throw new QueryProcessException(
          "Current system mode is read-only, does not support non-query operation");
    }
    return executor.processNonQuery(plan);
  }

  private TSExecuteStatementResp executeUpdateStatement(String statement, long sessionId) {

    PhysicalPlan physicalPlan;
    try {
      physicalPlan = processor.parseSQLToPhysicalPlan(statement, sessionIdZoneIdMap.get(sessionId));
    } catch (QueryProcessException | SQLParserException e) {
      logger.info(ERROR_PARSING_SQL, e.getMessage());
      return getTSExecuteStatementResp(getStatus(TSStatusCode.SQL_PARSE_ERROR, e.getMessage()));
    }

    if (physicalPlan.isQuery()) {
      return getTSExecuteStatementResp(
          getStatus(TSStatusCode.EXECUTE_STATEMENT_ERROR, "Statement is a query statement."));
    }

    return executeUpdateStatement(physicalPlan, sessionId);
  }

  /**
   * Check whether current user has logged in.
   *
   * @return true: If logged in; false: If not logged in
   */
  private boolean checkLogin(long sessionId) {
    return sessionIdUsernameMap.get(sessionId) != null;
  }

  private boolean checkAuthorization(List<Path> paths, PhysicalPlan plan, String username)
      throws AuthException {
    String targetUser = null;
    if (plan instanceof AuthorPlan) {
      targetUser = ((AuthorPlan) plan).getUserName();
    }
    return AuthorityChecker.check(username, paths, plan.getOperatorType(), targetUser);
  }

  static TSExecuteStatementResp getTSExecuteStatementResp(TSStatus status) {
    TSExecuteStatementResp resp = new TSExecuteStatementResp();
    TSStatus tsStatus = new TSStatus(status);
    resp.setStatus(tsStatus);
    return resp;
  }

  private TSExecuteBatchStatementResp getTSBatchExecuteStatementResp(
      TSStatus status, List<Integer> result) {
    TSExecuteBatchStatementResp resp = new TSExecuteBatchStatementResp();
    TSStatus tsStatus = new TSStatus(status);
    resp.setStatus(tsStatus);
    resp.setResult(result);
    return resp;
  }

  private TSFetchResultsResp getTSFetchResultsResp(TSStatus status) {
    TSFetchResultsResp resp = new TSFetchResultsResp();
    TSStatus tsStatus = new TSStatus(status);
    resp.setStatus(tsStatus);
    return resp;
  }

  protected void handleClientExit() {
    Long sessionId = currSessionId.get();
    if (sessionId != null) {
      TSCloseSessionReq req = new TSCloseSessionReq(sessionId);
      closeSession(req);
    }
  }

  @Override
  public TSGetTimeZoneResp getTimeZone(long sessionId) {
    TSStatus tsStatus;
    TSGetTimeZoneResp resp = null;
    try {
      tsStatus = getStatus(TSStatusCode.SUCCESS_STATUS);
      ZoneId zoneId = sessionIdZoneIdMap.get(sessionId);
      if (zoneId != null) {
        resp = new TSGetTimeZoneResp(tsStatus, zoneId.toString());
      }
    } catch (Exception e) {
      logger.error("meet error while generating time zone.", e);
      tsStatus = getStatus(TSStatusCode.GENERATE_TIME_ZONE_ERROR);
      resp = new TSGetTimeZoneResp(tsStatus, "Unknown time zone");
    }
    return resp;
  }

  @Override
  public TSStatus setTimeZone(TSSetTimeZoneReq req) {
    TSStatus tsStatus;
    try {
      String timeZoneID = req.getTimeZone();
      sessionIdZoneIdMap.put(req.getSessionId(), ZoneId.of(timeZoneID));
      tsStatus = getStatus(TSStatusCode.SUCCESS_STATUS);
    } catch (Exception e) {
      logger.error("meet error while setting time zone.", e);
      tsStatus = getStatus(TSStatusCode.SET_TIME_ZONE_ERROR);
    }
    return new TSStatus(tsStatus);
  }

  @Override
  public ServerProperties getProperties() {
    ServerProperties properties = new ServerProperties();
    properties.setVersion(IoTDBConstant.VERSION);
    properties.setSupportedTimeAggregationOperations(new ArrayList<>());
    properties.getSupportedTimeAggregationOperations().add(IoTDBConstant.MAX_TIME);
    properties.getSupportedTimeAggregationOperations().add(IoTDBConstant.MIN_TIME);
    properties.setTimestampPrecision(
        IoTDBDescriptor.getInstance().getConfig().getTimestampPrecision());
    return properties;
  }

  @Override
  public TSExecuteInsertRowInBatchResp insertRowInBatch(TSInsertInBatchReq req) {
    TSExecuteInsertRowInBatchResp resp = new TSExecuteInsertRowInBatchResp();
    if (!checkLogin(req.getSessionId())) {
      logger.info(INFO_NOT_LOGIN, IoTDBConstant.GLOBAL_DB_NAME);
      resp.addToStatusList(getStatus(TSStatusCode.NOT_LOGIN_ERROR));
      return resp;
    }

    InsertPlan plan = new InsertPlan();
    for (int i = 0; i < req.deviceIds.size(); i++) {
      plan.setDeviceId(req.getDeviceIds().get(i));
      plan.setTime(req.getTimestamps().get(i));
      plan.setMeasurements(req.getMeasurementsList().get(i).toArray(new String[0]));
      plan.setValues(req.getValuesList().get(i).toArray(new String[0]));
      TSStatus status = checkAuthority(plan, req.getSessionId());
      if (status != null) {
        resp.addToStatusList(new TSStatus(status));
      } else {
        resp.addToStatusList(executePlan(plan));
      }
    }

    return resp;
  }

  @Override
  public TSExecuteBatchStatementResp testInsertBatch(TSBatchInsertionReq req) {
    logger.debug("Test insert batch request receive.");
    TSExecuteBatchStatementResp resp = new TSExecuteBatchStatementResp();
    resp.setStatus(getStatus(TSStatusCode.SUCCESS_STATUS));
    resp.setResult(Collections.emptyList());
    return resp;
  }

  @Override
  public TSStatus testInsertRow(TSInsertReq req) {
    logger.debug("Test insert row request receive.");
    return getStatus(TSStatusCode.SUCCESS_STATUS);
  }

  @Override
  public TSExecuteInsertRowInBatchResp testInsertRowInBatch(TSInsertInBatchReq req) {
    logger.debug("Test insert row in batch request receive.");

    TSExecuteInsertRowInBatchResp resp = new TSExecuteInsertRowInBatchResp();
    resp.addToStatusList(getStatus(TSStatusCode.SUCCESS_STATUS));
    return resp;
  }

  @Override
  public TSStatus insert(TSInsertReq req) {
    if (!checkLogin(req.getSessionId())) {
      logger.info(INFO_NOT_LOGIN, IoTDBConstant.GLOBAL_DB_NAME);
      return getStatus(TSStatusCode.NOT_LOGIN_ERROR);
    }

    InsertPlan plan = new InsertPlan();
    plan.setDeviceId(req.getDeviceId());
    plan.setTime(req.getTimestamp());
    plan.setMeasurements(req.getMeasurements().toArray(new String[0]));
    plan.setValues(req.getValues().toArray(new String[0]));

    TSStatus status = checkAuthority(plan, req.getSessionId());
    if (status != null) {
      return new TSStatus(status);
    }
    return new TSStatus(executePlan(plan));
  }

  @Override
  public TSStatus deleteData(TSDeleteDataReq req) {
    if (!checkLogin(req.getSessionId())) {
      logger.info(INFO_NOT_LOGIN, IoTDBConstant.GLOBAL_DB_NAME);
      return getStatus(TSStatusCode.NOT_LOGIN_ERROR);
    }

    DeletePlan plan = new DeletePlan();
    plan.setDeleteTime(req.getTimestamp());
    List<Path> paths = new ArrayList<>();
    for (String path : req.getPaths()) {
      paths.add(new Path(path));
    }
    plan.addPaths(paths);

    TSStatus status = checkAuthority(plan, req.getSessionId());
    if (status != null) {
      return new TSStatus(status);
    }
    return new TSStatus(executePlan(plan));
  }

  @Override
  public TSExecuteBatchStatementResp insertBatch(TSBatchInsertionReq req) {
    long t1 = System.currentTimeMillis();
    try {
      if (!checkLogin(req.getSessionId())) {
        logger.info(INFO_NOT_LOGIN, IoTDBConstant.GLOBAL_DB_NAME);
        return getTSBatchExecuteStatementResp(getStatus(TSStatusCode.NOT_LOGIN_ERROR), null);
      }

      BatchInsertPlan batchInsertPlan = new BatchInsertPlan(req.deviceId, req.measurements);
      batchInsertPlan.setTimes(QueryDataSetUtils.readTimesFromBuffer(req.timestamps, req.size));
      batchInsertPlan.setColumns(
          QueryDataSetUtils.readValuesFromBuffer(
              req.values, req.types, req.measurements.size(), req.size));
      batchInsertPlan.setRowCount(req.size);
      batchInsertPlan.setDataTypes(req.types);

      boolean isAllSuccessful = true;
      TSStatus status = checkAuthority(batchInsertPlan, req.getSessionId());
      if (status != null) {
        return new TSExecuteBatchStatementResp(status);
      }
      Integer[] results = executor.insertBatch(batchInsertPlan);

      for (Integer result : results) {
        if (result != TSStatusCode.SUCCESS_STATUS.getStatusCode()) {
          isAllSuccessful = false;
          break;
        }
      }

      if (isAllSuccessful) {
        logger.debug("Insert one RowBatch successfully");
        return getTSBatchExecuteStatementResp(
            getStatus(TSStatusCode.SUCCESS_STATUS), Arrays.asList(results));
      } else {
        logger.debug("Insert one RowBatch failed!");
        return getTSBatchExecuteStatementResp(
            getStatus(TSStatusCode.INTERNAL_SERVER_ERROR), Arrays.asList(results));
      }
    } catch (Exception e) {
      logger.info("{}: error occurs when executing statements", IoTDBConstant.GLOBAL_DB_NAME, e);
      return getTSBatchExecuteStatementResp(
          getStatus(TSStatusCode.EXECUTE_STATEMENT_ERROR, e.getMessage()), null);
    } finally {
      Measurement.INSTANCE.addOperationLatency(Operation.EXECUTE_RPC_BATCH_INSERT, t1);
    }
  }

  @Override
  public TSStatus setStorageGroup(long sessionId, String storageGroup) {
    if (!checkLogin(sessionId)) {
      logger.info(INFO_NOT_LOGIN, IoTDBConstant.GLOBAL_DB_NAME);
      return getStatus(TSStatusCode.NOT_LOGIN_ERROR);
    }

    SetStorageGroupPlan plan = new SetStorageGroupPlan(new Path(storageGroup));
    TSStatus status = checkAuthority(plan, sessionId);
    if (status != null) {
      return new TSStatus(status);
    }
    return new TSStatus(executePlan(plan));
  }

  @Override
  public TSStatus deleteStorageGroups(long sessionId, List<String> storageGroups) {
    if (!checkLogin(sessionId)) {
      logger.info(INFO_NOT_LOGIN, IoTDBConstant.GLOBAL_DB_NAME);
      return getStatus(TSStatusCode.NOT_LOGIN_ERROR);
    }
    List<Path> storageGroupList = new ArrayList<>();
    for (String storageGroup : storageGroups) {
      storageGroupList.add(new Path(storageGroup));
    }
    DeleteStorageGroupPlan plan = new DeleteStorageGroupPlan(storageGroupList);
    TSStatus status = checkAuthority(plan, sessionId);
    if (status != null) {
      return new TSStatus(status);
    }
    return new TSStatus(executePlan(plan));
  }

  @Override
  public TSStatus createTimeseries(TSCreateTimeseriesReq req) {
    if (!checkLogin(req.getSessionId())) {
      logger.info(INFO_NOT_LOGIN, IoTDBConstant.GLOBAL_DB_NAME);
      return getStatus(TSStatusCode.NOT_LOGIN_ERROR);
    }
    CreateTimeSeriesPlan plan =
        new CreateTimeSeriesPlan(
            new Path(req.getPath()),
            TSDataType.values()[req.getDataType()],
            TSEncoding.values()[req.getEncoding()],
            CompressionType.values()[req.compressor],
            new HashMap<>());
    TSStatus status = checkAuthority(plan, req.getSessionId());
    if (status != null) {
      return new TSStatus(status);
    }
    return new TSStatus(executePlan(plan));
  }

  @Override
  public TSStatus deleteTimeseries(long sessionId, List<String> paths) {
    if (!checkLogin(sessionId)) {
      logger.info(INFO_NOT_LOGIN, IoTDBConstant.GLOBAL_DB_NAME);
      return getStatus(TSStatusCode.NOT_LOGIN_ERROR);
    }
    List<Path> pathList = new ArrayList<>();
    for (String path : paths) {
      pathList.add(new Path(path));
    }
    DeleteTimeSeriesPlan plan = new DeleteTimeSeriesPlan(pathList);
    TSStatus status = checkAuthority(plan, sessionId);
    if (status != null) {
      return new TSStatus(status);
    }
    return new TSStatus(executePlan(plan));
  }

  @Override
  public long requestStatementId(long sessionId) {
    long statementId = statementIdGenerator.incrementAndGet();
    sessionId2StatementId.computeIfAbsent(sessionId, s -> new HashSet<>()).add(statementId);
    return statementId;
  }

  private TSStatus checkAuthority(PhysicalPlan plan, long sessionId) {
    List<Path> paths = plan.getPaths();
    try {
      if (!checkAuthorization(paths, plan, sessionIdUsernameMap.get(sessionId))) {
        return getStatus(
            TSStatusCode.NO_PERMISSION_ERROR,
            "No permissions for this operation " + plan.getOperatorType().toString());
      }
    } catch (AuthException e) {
      logger.error("meet error while checking authorization.", e);
      return getStatus(TSStatusCode.UNINITIALIZED_AUTH_ERROR, e.getMessage());
    }
    return null;
  }

  protected TSStatus executePlan(PhysicalPlan plan) {
    boolean execRet;
    try {
      execRet = executeNonQuery(plan);
    } catch (QueryProcessException e) {
      logger.debug("meet error while processing non-query. ", e);
      return new TSStatus(new TSStatusType(e.getErrorCode(), e.getMessage()));
    }

    return execRet
        ? getStatus(TSStatusCode.SUCCESS_STATUS, "Execute successfully")
        : getStatus(TSStatusCode.EXECUTE_STATEMENT_ERROR);
  }

  private long generateQueryId(boolean isDataQuery) {
    return QueryResourceManager.getInstance().assignQueryId(isDataQuery);
  }
}<|MERGE_RESOLUTION|>--- conflicted
+++ resolved
@@ -18,17 +18,9 @@
  */
 package org.apache.iotdb.db.service;
 
-<<<<<<< HEAD
-=======
-import static org.apache.iotdb.db.conf.IoTDBConstant.COLUMN_PRIVILEGE;
-import static org.apache.iotdb.db.conf.IoTDBConstant.COLUMN_ROLE;
-import static org.apache.iotdb.db.conf.IoTDBConstant.COLUMN_STORAGE_GROUP;
-import static org.apache.iotdb.db.conf.IoTDBConstant.COLUMN_TTL;
-import static org.apache.iotdb.db.conf.IoTDBConstant.COLUMN_USER;
 import static org.apache.iotdb.db.conf.IoTDBConstant.COLUMN_VALUE;
 import static org.apache.iotdb.db.conf.IoTDBConstant.COLUMN_TIMESERIES;
 
->>>>>>> c00b63f3
 import java.io.IOException;
 import java.nio.ByteBuffer;
 import java.sql.SQLException;
@@ -754,7 +746,7 @@
     if (plan instanceof AlignByDevicePlan) {
       getAlignByDeviceQueryHeaders((AlignByDevicePlan) plan, respColumns, columnsTypes);
     } else if (plan instanceof LastQueryPlan) {
-      getLastQueryHeaders(plan, respColumns, columnsTypes);
+      return StaticResps.LAST_RESP;
     } else {
       getWideQueryHeaders(plan, respColumns, columnsTypes);
     }
@@ -900,7 +892,6 @@
     plan.setDataTypeConsistencyChecker(null);
   }
 
-<<<<<<< HEAD
   /**
    *
    * @param subLoc
@@ -912,15 +903,6 @@
   private boolean isOneMeasurementIn(int totalLoc,
       int subLoc, List<Integer> measurementPositions) {
     return subLoc < measurementPositions.size() && totalLoc == measurementPositions.get(subLoc);
-=======
-  private void getLastQueryHeaders(
-          QueryPlan plan, List<String> respColumns, List<String> columnTypes)
-          throws TException, QueryProcessException {
-    respColumns.add(COLUMN_TIMESERIES);
-    respColumns.add(COLUMN_VALUE);
-    columnTypes.add(TSDataType.TEXT.toString());
-    columnTypes.add(TSDataType.TEXT.toString());
->>>>>>> c00b63f3
   }
 
   @Override
