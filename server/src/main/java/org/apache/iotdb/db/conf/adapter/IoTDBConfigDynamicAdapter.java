--- conflicted
+++ resolved
@@ -222,16 +222,9 @@
   @Override
   public void addOrDeleteStorageGroup(int diff) throws ConfigAdjusterException {
     totalStorageGroup += diff;
-<<<<<<< HEAD
     maxMemTableNum +=
         IoTDBDescriptor.getInstance().getConfig().getMemtableNumInEachStorageGroup() * diff;
     if (!CONFIG.isEnableParameterAdapter()) {
-=======
-    maxMemTableNum += IoTDBDescriptor.getInstance().getConfig().getMemtableNumInEachStorageGroup() * diff;
-
-    if(!CONFIG.isEnableParameterAdapter()){
-      // the maxMemTableNum will also be set in tryToAdaptParameters, this should not move out
->>>>>>> 3c7c16a6
       CONFIG.setMaxMemtableNumber(maxMemTableNum);
       return;
     }
