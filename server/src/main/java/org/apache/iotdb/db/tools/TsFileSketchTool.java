--- conflicted
+++ resolved
@@ -81,16 +81,10 @@
           String.format("%20d", TSFileConfig.MAGIC_STRING.getBytes().length)
               + "|\t[version number] "
               + reader.readVersionNumber());
-      // device begins
-<<<<<<< HEAD
-      for (
-          Entry<String, Map<String, List<ChunkMetadata>>> entry : tsDeviceSeriesMetadataMap.entrySet()) {
-        printlnBoth(pw, str1.toString() + "\t[Chunk Group] of "+ entry.getKey() + 
-=======
+      // Chunk Group begins
       for (Entry<String, Map<String, List<ChunkMetadata>>> entry : tsDeviceSeriesMetadataMap
           .entrySet()) {
-        printlnBoth(pw, str1.toString() + "\t[Chunks] of " + entry.getKey() +
->>>>>>> 85ef983c
+        printlnBoth(pw, str1.toString() + "\t[Chunk Group] of " + entry.getKey() +
             ", num of Chunks:" + entry.getValue().size());
         // chunk begins
         long chunkEndPos = 0;
@@ -107,15 +101,9 @@
             Chunk chunk = reader.readMemChunk(chunkMetaData);
             printlnBoth(pw,
                 String.format("%20s", "") + "|\t\t" + chunk.getHeader().getNumOfPages() + " pages");
-<<<<<<< HEAD
-            chunkEndPos = Math.max(
-                chunkMetaData.getOffsetOfChunkHeader() + chunk.getHeader().getSerializedSize() + chunk
-                    .getHeader().getDataSize(), chunkEndPos);
-=======
             chunkEndPos =
                 chunkMetaData.getOffsetOfChunkHeader() + chunk.getHeader().getSerializedSize()
                     + chunk.getHeader().getDataSize();
->>>>>>> 85ef983c
           }
         }
         // chunkGroupFooter begins
