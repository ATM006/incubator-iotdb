--- conflicted
+++ resolved
@@ -39,12 +39,9 @@
 
   private Statistics<?> statistics;
 
-<<<<<<< HEAD
   // for old TsFile
   private List<ChunkMetadata> chunkMetadataList;
 
-=======
->>>>>>> 85ef983c
   // modified is true when there are modifications of the series, or from unseq file
   private boolean modified;
 
