/*
 * Licensed to the Apache Software Foundation (ASF) under one
 * or more contributor license agreements.  See the NOTICE file
 * distributed with this work for additional information
 * regarding copyright ownership.  The ASF licenses this file
 * to you under the Apache License, Version 2.0 (the
 * "License"); you may not use this file except in compliance
 * with the License.  You may obtain a copy of the License at
 *
 *     http://www.apache.org/licenses/LICENSE-2.0
 *
 * Unless required by applicable law or agreed to in writing,
 * software distributed under the License is distributed on an
 * "AS IS" BASIS, WITHOUT WARRANTIES OR CONDITIONS OF ANY
 * KIND, either express or implied.  See the License for the
 * specific language governing permissions and limitations
 * under the License.
 */
package org.apache.iotdb.jdbc;

import java.io.InputStream;
import java.io.Reader;
import java.math.BigDecimal;
import java.net.URL;
import java.sql.Array;
import java.sql.Blob;
import java.sql.Clob;
import java.sql.Date;
import java.sql.NClob;
import java.sql.ParameterMetaData;
import java.sql.PreparedStatement;
import java.sql.Ref;
import java.sql.ResultSet;
import java.sql.ResultSetMetaData;
import java.sql.RowId;
import java.sql.SQLException;
import java.sql.SQLXML;
import java.sql.Time;
import java.sql.Timestamp;
import java.time.Instant;
import java.time.ZoneId;
import java.time.ZonedDateTime;
import java.time.format.DateTimeFormatter;
import java.util.ArrayList;
import java.util.Calendar;
import java.util.HashMap;
import java.util.List;
import java.util.Map;
import org.apache.iotdb.service.rpc.thrift.TSIService.Iface;

public class IoTDBPreparedStatement extends IoTDBStatement implements PreparedStatement {

  private String sql;
  private static final String METHOD_NOT_SUPPORTED_STRING = "Method not supported";

  /**
   * save the SQL parameters as (paramLoc,paramValue) pairs.
   */
  private final Map<Integer, String> parameters = new HashMap<>();

  IoTDBPreparedStatement(IoTDBConnection connection, Iface client,
<<<<<<< HEAD
      Long sessionId, ZoneId zoneId) throws SQLException{
    super(connection, client, sessionId, zoneId);
  }

  IoTDBPreparedStatement(IoTDBConnection connection, Iface client,
=======
>>>>>>> 22001156
      Long sessionId, String sql,
      ZoneId zoneId) throws SQLException {
    super(connection, client, sessionId, zoneId);
    this.sql = sql;
  }

  @Override
  public void addBatch() throws SQLException {
    throw new SQLException(METHOD_NOT_SUPPORTED_STRING);
  }

  @Override
  public void clearParameters() {
    this.parameters.clear();
  }

  @Override
  public boolean execute() throws SQLException {
    return super.execute(createCompleteSql(sql, parameters));
  }

  @Override
  public ResultSet executeQuery() throws SQLException {
    return super.executeQuery(createCompleteSql(sql, parameters));
  }

  @Override
  public int executeUpdate() throws SQLException {
    return super.executeUpdate(createCompleteSql(sql, parameters));
  }

  @Override
  public ResultSetMetaData getMetaData() throws SQLException {
    throw new SQLException(METHOD_NOT_SUPPORTED_STRING);
  }

  @Override
  public ParameterMetaData getParameterMetaData() throws SQLException {
    throw new SQLException(METHOD_NOT_SUPPORTED_STRING);
  }

  @Override
  public void setArray(int parameterIndex, Array x) throws SQLException {
    throw new SQLException(METHOD_NOT_SUPPORTED_STRING);
  }

  @Override
  public void setAsciiStream(int parameterIndex, InputStream x) throws SQLException {
    throw new SQLException(METHOD_NOT_SUPPORTED_STRING);
  }

  @Override
  public void setAsciiStream(int parameterIndex, InputStream x, int length) throws SQLException {
    throw new SQLException(METHOD_NOT_SUPPORTED_STRING);
  }

  @Override
  public void setAsciiStream(int parameterIndex, InputStream x, long length) throws SQLException {
    throw new SQLException(METHOD_NOT_SUPPORTED_STRING);
  }

  @Override
  public void setBigDecimal(int parameterIndex, BigDecimal x) throws SQLException {
    throw new SQLException(METHOD_NOT_SUPPORTED_STRING);
  }

  @Override
  public void setBinaryStream(int parameterIndex, InputStream x) throws SQLException {
    throw new SQLException(METHOD_NOT_SUPPORTED_STRING);
  }

  @Override
  public void setBinaryStream(int parameterIndex, InputStream x, int length) throws SQLException {
    throw new SQLException(METHOD_NOT_SUPPORTED_STRING);
  }

  @Override
  public void setBinaryStream(int parameterIndex, InputStream x, long length) throws SQLException {
    throw new SQLException(METHOD_NOT_SUPPORTED_STRING);
  }

  @Override
  public void setBlob(int parameterIndex, Blob x) throws SQLException {
    throw new SQLException(METHOD_NOT_SUPPORTED_STRING);
  }

  @Override
  public void setBlob(int parameterIndex, InputStream inputStream) throws SQLException {
    throw new SQLException(METHOD_NOT_SUPPORTED_STRING);
  }

  @Override
  public void setBlob(int parameterIndex, InputStream inputStream, long length)
      throws SQLException {
    throw new SQLException(METHOD_NOT_SUPPORTED_STRING);
  }

  @Override
  public void setBoolean(int parameterIndex, boolean x) {
    this.parameters.put(parameterIndex, Boolean.toString(x));
  }

  @Override
  public void setByte(int parameterIndex, byte x) throws SQLException {
    throw new SQLException(METHOD_NOT_SUPPORTED_STRING);
  }

  @Override
  public void setBytes(int parameterIndex, byte[] x) throws SQLException {
    throw new SQLException(METHOD_NOT_SUPPORTED_STRING);
  }

  @Override
  public void setCharacterStream(int parameterIndex, Reader reader) throws SQLException {
    throw new SQLException(METHOD_NOT_SUPPORTED_STRING);
  }

  @Override
  public void setCharacterStream(int parameterIndex, Reader reader, int length)
      throws SQLException {
    throw new SQLException(METHOD_NOT_SUPPORTED_STRING);
  }

  @Override
  public void setCharacterStream(int parameterIndex, Reader reader, long length)
      throws SQLException {
    throw new SQLException(METHOD_NOT_SUPPORTED_STRING);
  }

  @Override
  public void setClob(int parameterIndex, Clob x) throws SQLException {
    throw new SQLException(METHOD_NOT_SUPPORTED_STRING);
  }

  @Override
  public void setClob(int parameterIndex, Reader reader) throws SQLException {
    throw new SQLException(METHOD_NOT_SUPPORTED_STRING);
  }

  @Override
  public void setClob(int parameterIndex, Reader reader, long length) throws SQLException {
    throw new SQLException(METHOD_NOT_SUPPORTED_STRING);
  }

  @Override
  public void setDate(int parameterIndex, Date x) throws SQLException {
    throw new SQLException(METHOD_NOT_SUPPORTED_STRING);
  }

  @Override
  public void setDate(int parameterIndex, Date x, Calendar cal) throws SQLException {
    throw new SQLException(METHOD_NOT_SUPPORTED_STRING);
  }

  @Override
  public void setDouble(int parameterIndex, double x) {
    this.parameters.put(parameterIndex, Double.toString(x));
  }

  @Override
  public void setFloat(int parameterIndex, float x) {
    this.parameters.put(parameterIndex, Float.toString(x));
  }

  @Override
  public void setInt(int parameterIndex, int x) {
    this.parameters.put(parameterIndex, Integer.toString(x));
  }

  @Override
  public void setLong(int parameterIndex, long x) {
    this.parameters.put(parameterIndex, Long.toString(x));
  }

  @Override
  public void setNCharacterStream(int parameterIndex, Reader value) throws SQLException {
    throw new SQLException(METHOD_NOT_SUPPORTED_STRING);
  }

  @Override
  public void setNCharacterStream(int parameterIndex, Reader value, long length)
      throws SQLException {
    throw new SQLException(METHOD_NOT_SUPPORTED_STRING);
  }

  @Override
  public void setNClob(int parameterIndex, NClob value) throws SQLException {
    throw new SQLException(METHOD_NOT_SUPPORTED_STRING);
  }

  @Override
  public void setNClob(int parameterIndex, Reader reader) throws SQLException {
    throw new SQLException(METHOD_NOT_SUPPORTED_STRING);
  }

  @Override
  public void setNClob(int parameterIndex, Reader reader, long length) throws SQLException {
    throw new SQLException(METHOD_NOT_SUPPORTED_STRING);
  }

  @Override
  public void setNString(int parameterIndex, String value) throws SQLException {
    throw new SQLException(METHOD_NOT_SUPPORTED_STRING);
  }

  @Override
  public void setNull(int parameterIndex, int sqlType) throws SQLException {
    throw new SQLException(METHOD_NOT_SUPPORTED_STRING);
  }

  @Override
  public void setNull(int parameterIndex, int sqlType, String typeName) throws SQLException {
    throw new SQLException(METHOD_NOT_SUPPORTED_STRING);
  }

  @Override
  public void setObject(int parameterIndex, Object x) throws SQLException {
    if (x instanceof String) {
      setString(parameterIndex, (String) x);
    } else if (x instanceof Integer) {
      setInt(parameterIndex, (Integer) x);
    } else if (x instanceof Long) {
      setLong(parameterIndex, (Long) x);
    } else if (x instanceof Float) {
      setFloat(parameterIndex, (Float) x);
    } else if (x instanceof Double) {
      setDouble(parameterIndex, (Double) x);
    } else if (x instanceof Boolean) {
      setBoolean(parameterIndex, (Boolean) x);
    } else if (x instanceof Timestamp) {
      setTimestamp(parameterIndex, (Timestamp) x);
    } else {
      // Can't infer a type.
      throw new SQLException(String.format(
          "Can''t infer the SQL type to use for an instance of %s. Use setObject() with"
              + " an explicit Types value to specify the type to use.",
          x.getClass().getName()));
    }
  }

  @Override
  public void setObject(int parameterIndex, Object x, int targetSqlType) throws SQLException {
    throw new SQLException(METHOD_NOT_SUPPORTED_STRING);
  }

  @Override
  public void setObject(int parameterIndex, Object x, int targetSqlType, int scaleOrLength)
      throws SQLException {
    throw new SQLException(METHOD_NOT_SUPPORTED_STRING);
  }

  @Override
  public void setRef(int parameterIndex, Ref x) throws SQLException {
    throw new SQLException(METHOD_NOT_SUPPORTED_STRING);
  }

  @Override
  public void setRowId(int parameterIndex, RowId x) throws SQLException {
    throw new SQLException(METHOD_NOT_SUPPORTED_STRING);
  }

  @Override
  public void setSQLXML(int parameterIndex, SQLXML xmlObject) throws SQLException {
    throw new SQLException(METHOD_NOT_SUPPORTED_STRING);
  }

  @Override
  public void setShort(int parameterIndex, short x) throws SQLException {
    throw new SQLException(METHOD_NOT_SUPPORTED_STRING);
  }

  @Override
  public void setString(int parameterIndex, String x) {
    this.parameters.put(parameterIndex, "'" + x.replace("'", "\\'") + "'");
  }

  @Override
  public void setTime(int parameterIndex, Time x) throws SQLException {
    throw new SQLException(METHOD_NOT_SUPPORTED_STRING);
  }

  @Override
  public void setTime(int parameterIndex, Time x, Calendar cal) throws SQLException {
    throw new SQLException(METHOD_NOT_SUPPORTED_STRING);
  }

  @Override
  public void setTimestamp(int parameterIndex, Timestamp x) {
    ZonedDateTime zonedDateTime = ZonedDateTime.ofInstant(Instant.ofEpochMilli(x.getTime()),
        super.zoneId);
    this.parameters.put(parameterIndex, zonedDateTime
        .format(DateTimeFormatter.ISO_LOCAL_DATE_TIME));
  }

  @Override
  public void setTimestamp(int parameterIndex, Timestamp x, Calendar cal) throws SQLException {
    throw new SQLException(METHOD_NOT_SUPPORTED_STRING);
  }

  @Override
  public void setURL(int parameterIndex, URL x) throws SQLException {
    throw new SQLException(METHOD_NOT_SUPPORTED_STRING);
  }

  @Override
  public void setUnicodeStream(int parameterIndex, InputStream x, int length) throws SQLException {
    throw new SQLException(METHOD_NOT_SUPPORTED_STRING);
  }

  private String createCompleteSql(final String sql, Map<Integer, String> parameters)
      throws SQLException {
    List<String> parts = splitSqlStatement(sql);

    StringBuilder newSql = new StringBuilder(parts.get(0));
    for (int i = 1; i < parts.size(); i++) {
      if (!parameters.containsKey(i)) {
        throw new SQLException("Parameter #" + i + " is unset");
      }
      newSql.append(parameters.get(i));
      newSql.append(parts.get(i));
    }
    return newSql.toString();

  }

  private List<String> splitSqlStatement(final String sql) {
    List<String> parts = new ArrayList<>();
    int apCount = 0;
    int off = 0;
    boolean skip = false;

    for (int i = 0; i < sql.length(); i++) {
      char c = sql.charAt(i);
      if (skip) {
        skip = false;
        continue;
      }
      switch (c) {
        case '\'':
          // skip something like 'xxxxx'
          apCount++;
          break;
        case '\\':
          // skip something like \r\n
          skip = true;
          break;
        case '?':
          // for input like: select a from 'bc' where d, 'bc' will be skipped
          if ((apCount & 1) == 0) {
            parts.add(sql.substring(off, i));
            off = i + 1;
          }
          break;
        default:
          break;
      }
    }
    parts.add(sql.substring(off));
    return parts;

  }

}<|MERGE_RESOLUTION|>--- conflicted
+++ resolved
@@ -59,14 +59,6 @@
   private final Map<Integer, String> parameters = new HashMap<>();
 
   IoTDBPreparedStatement(IoTDBConnection connection, Iface client,
-<<<<<<< HEAD
-      Long sessionId, ZoneId zoneId) throws SQLException{
-    super(connection, client, sessionId, zoneId);
-  }
-
-  IoTDBPreparedStatement(IoTDBConnection connection, Iface client,
-=======
->>>>>>> 22001156
       Long sessionId, String sql,
       ZoneId zoneId) throws SQLException {
     super(connection, client, sessionId, zoneId);
