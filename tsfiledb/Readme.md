--- conflicted
+++ resolved
@@ -1,5 +1,4 @@
-<<<<<<< HEAD
-#使用方法
+# 使用方法
 
 ## 环境依赖
 
@@ -37,46 +36,4 @@
 
 # 启动客户端
 
-> ./bin/start-client.sh -h xxx -p xxx -u xxx
-=======
-#使用方法
-
-## 环境依赖
-
-* JDK >1.8
-* Maven > 3.0
-
-## 项目打包
-
-> mvn clean package -Dmaven.test.skip=true
-
-## 打包后的项目结构
-
-> cd tsfiledb
-
-```
-tsfiledb/		<-- 根目录
-|
-+- bin/			<-- 运行脚本
-|
-+- conf/			<-- 配置文件目录
-|
-+- lib/			<-- 项目依赖目录
-|
-+- LICENSE		<-- 代码LICENSE
-```
-
-
-## 启动服务器
-
-> ./bin/start-server.sh
-
-## 关闭服务器
-
-> ./bin/stop-server.sh
-
-# 启动客户端
-
-> ./bin/start-client.sh -h <hostname> -p <port> -u <username>
-
->>>>>>> 608f2871
+> ./bin/start-client.sh -h xxx.xxx.xxx.xxx -p xxx -u xxx