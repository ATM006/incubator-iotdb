package cn.edu.tsinghua.iotdb.read.reader;

import cn.edu.tsinghua.iotdb.engine.filenode.IntervalFileNode;
import cn.edu.tsinghua.iotdb.engine.querycontext.GlobalSortedSeriesDataSource;
import cn.edu.tsinghua.iotdb.engine.querycontext.UnsealedTsFile;
import cn.edu.tsinghua.iotdb.queryV2.engine.reader.PriorityMergeSortTimeValuePairReader;
import cn.edu.tsinghua.iotdb.queryV2.engine.reader.PriorityTimeValuePairReader;
import cn.edu.tsinghua.iotdb.queryV2.engine.reader.series.RawSeriesChunkReaderWithoutFilter;
import cn.edu.tsinghua.tsfile.common.utils.ITsRandomAccessFileReader;
import cn.edu.tsinghua.tsfile.timeseries.read.TsRandomAccessLocalFileReader;
import cn.edu.tsinghua.tsfile.timeseries.readV2.common.EncodedSeriesChunkDescriptor;
import cn.edu.tsinghua.tsfile.timeseries.readV2.controller.SeriesChunkLoader;
import cn.edu.tsinghua.tsfile.timeseries.readV2.reader.impl.SeriesReaderFromSingleFileWithoutFilterImpl;

import java.io.FileNotFoundException;
import java.io.IOException;
import java.util.ArrayList;
import java.util.List;
public class TsFilesReaderWithoutFilter extends TsFilesReader{
    public TsFilesReaderWithoutFilter(GlobalSortedSeriesDataSource sortedSeriesDataSource)
            throws IOException {
        super(sortedSeriesDataSource);

        int priorityValue = 1;

        //add data in sealedTsFiles and unSealedTsFile
        if(sortedSeriesDataSource.getSealedTsFiles() != null){
<<<<<<< HEAD
            seriesReaders.add(new SealedTsFileWithoutFilterReader(sortedSeriesDataSource.getSealedTsFiles()));
        }
        if(sortedSeriesDataSource.getUnsealedTsFile() != null){
            seriesReaders.add(new UnSealedTsFileWithoutFilterReader(sortedSeriesDataSource.getUnsealedTsFile()));
=======
            SealedTsFileWithoutFilterReader sealedTsFileWithoutFilterReader = new SealedTsFileWithoutFilterReader(sortedSeriesDataSource.getSealedTsFiles());
            timeValuePairReaders.add(new PriorityTimeValuePairReader(sealedTsFileWithoutFilterReader, new PriorityTimeValuePairReader.Priority(priorityValue++)));
        }
        if(sortedSeriesDataSource.getUnsealedTsFile() != null){
            UnSealedTsFileWithoutFilterReader unSealedTsFileWithoutFilterReader = new UnSealedTsFileWithoutFilterReader(sortedSeriesDataSource.getUnsealedTsFile());
            timeValuePairReaders.add(new PriorityTimeValuePairReader(unSealedTsFileWithoutFilterReader, new PriorityTimeValuePairReader.Priority(priorityValue++)));
>>>>>>> c546f0f9
        }

        //add data in memTable
        if(sortedSeriesDataSource.hasRawSeriesChunk()) {
            seriesReaders.add(new RawSeriesChunkReaderWithoutFilter(sortedSeriesDataSource.getRawSeriesChunk()));
        }
    }

    protected class SealedTsFileWithoutFilterReader extends TsFilesReader.SealedTsFileReader{
        public SealedTsFileWithoutFilterReader(List<IntervalFileNode> sealedTsFiles){
            super(sealedTsFiles);
        }

        protected boolean singleTsFileSatisfied(IntervalFileNode fileNode){
            //check if this filenode contains the record of this deltaobject
            return fileNode.getStartTime(path.getDeltaObjectToString()) != -1;
        }

        protected void initSingleTsFileReader(IntervalFileNode fileNode)throws IOException{
            ITsRandomAccessFileReader randomAccessFileReader = new TsRandomAccessLocalFileReader(fileNode.getFilePath());
            singleTsFileReader = new SeriesReaderFromSingleFileWithoutFilterImpl(randomAccessFileReader, path);
        }
    }

    protected class UnSealedTsFileWithoutFilterReader extends TsFilesReader.UnSealedTsFileReader{
        public UnSealedTsFileWithoutFilterReader(UnsealedTsFile unsealedTsFile) throws FileNotFoundException{
            super(unsealedTsFile);
        }

        protected void initSingleTsFileReader(ITsRandomAccessFileReader randomAccessFileReader,
                                                          SeriesChunkLoader seriesChunkLoader, List<EncodedSeriesChunkDescriptor> encodedSeriesChunkDescriptorList){
            singleTsFileReader = new SeriesReaderFromSingleFileWithoutFilterImpl(randomAccessFileReader, seriesChunkLoader, encodedSeriesChunkDescriptorList);
        }
    }
}<|MERGE_RESOLUTION|>--- conflicted
+++ resolved
@@ -21,23 +21,12 @@
             throws IOException {
         super(sortedSeriesDataSource);
 
-        int priorityValue = 1;
-
         //add data in sealedTsFiles and unSealedTsFile
         if(sortedSeriesDataSource.getSealedTsFiles() != null){
-<<<<<<< HEAD
             seriesReaders.add(new SealedTsFileWithoutFilterReader(sortedSeriesDataSource.getSealedTsFiles()));
         }
         if(sortedSeriesDataSource.getUnsealedTsFile() != null){
             seriesReaders.add(new UnSealedTsFileWithoutFilterReader(sortedSeriesDataSource.getUnsealedTsFile()));
-=======
-            SealedTsFileWithoutFilterReader sealedTsFileWithoutFilterReader = new SealedTsFileWithoutFilterReader(sortedSeriesDataSource.getSealedTsFiles());
-            timeValuePairReaders.add(new PriorityTimeValuePairReader(sealedTsFileWithoutFilterReader, new PriorityTimeValuePairReader.Priority(priorityValue++)));
-        }
-        if(sortedSeriesDataSource.getUnsealedTsFile() != null){
-            UnSealedTsFileWithoutFilterReader unSealedTsFileWithoutFilterReader = new UnSealedTsFileWithoutFilterReader(sortedSeriesDataSource.getUnsealedTsFile());
-            timeValuePairReaders.add(new PriorityTimeValuePairReader(unSealedTsFileWithoutFilterReader, new PriorityTimeValuePairReader.Priority(priorityValue++)));
->>>>>>> c546f0f9
         }
 
         //add data in memTable
